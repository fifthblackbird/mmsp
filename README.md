<<<<<<< HEAD
<<<<<<< HEAD
Trying again.

Hello, Pan!

=======
>>>>>>> f55988ab7b5da61763c2a01ee9bbf650e6effb70
=======
Version 1.0


>>>>>>> e6e23523
Mesoscale Microstructure Simulation Project
====

The goal of the Mesoscale Microstructure Simulation Project (MMSP) is to provide a simple,
consistent, and extensible programming interface for all grid and mesh based microstructure
evolution methods. Simple means that the package has a very small learning curve, and for
most routine simulations, only a minimal amount of code must be written. By consistent we
mean, for example, that code for two-dimensional simulations is nearly identical to that
for three-dimensional simulations, single processor programs are easily parallelized, and
fundamentally different methods like Monte Carlo or phase field have the same look and feel.
Finally, extensible means that it's straightforward to add new grid types or physical behaviors
to the package. Other considerations include efficiency and portability (MMSP is written
entirely in ISO compliant c++). For more details, see the documentation.

MMSP is nothing more than a collection of c++ header files that declare a number of grid objects
(classes) and define how most of their methods (member functions) are implemented.

Some things MMSP provides include:

 *  A simple, extensible programming interface
 *  Computational grids of arbitrary dimension
 *  Parallel implementations using MPI
 *  Automatic, optimal parallel mesh topologies
 *  Utility programs for grid visualization
 *  Monte Carlo methods
 *  Cellular automata methods
 *  Phase field methods (conventional)
 *  Phase field methods (sparsePF)
 *  General finite difference PDE solvers
 *  22+ example problems that run in 2D and 3D, single and parallel

Typical MMSP applications include:

 *  Grain growth and coarsening
 *  Precipitation reactions
 *  Crystal growth and solidification
 *  Lattice based kinetic Monte Carlo
 *  Statistical mechanics: Ising model, classical Heisenberg model, etc.
 *  Spinodal decomposition and other second order transformations

MMSP requires:

 *  Minimal programming experience
 *  An ISO compliant c++ compiler (e.g. GCC 2.95 or later)
 *  zlib libraries for data compression (e.g. zlib 1.2.7)
 *  MPI libraries are required if compiling parallel programs (e.g. Open MPI )<|MERGE_RESOLUTION|>--- conflicted
+++ resolved
@@ -1,16 +1,6 @@
-<<<<<<< HEAD
-<<<<<<< HEAD
-Trying again.
-
-Hello, Pan!
-
-=======
->>>>>>> f55988ab7b5da61763c2a01ee9bbf650e6effb70
-=======
 Version 1.0
 
 
->>>>>>> e6e23523
 Mesoscale Microstructure Simulation Project
 ====
 
