--- conflicted
+++ resolved
@@ -1,17 +1,11 @@
 // graingrowth.cpp
-// Questions/comments to tany3@rpi.edu (Yixuan Tan)
-#include<cstdio>
-#include"MMSP.hpp"
+// Anisotropic Monte Carlo grain growth example code
+// Questions/comments to gruberja@gmail.com (Jason Gruber)
+// Updated MC implementation by tany3@rpi.edu (Yixuan Tan)
 
 std::string PROGRAM = "graingrowth";
 std::string MESSAGE = "Monte Carlo grain growth code";
 
-<<<<<<< HEAD
-typedef MMSP::grid<1,int> GRID1D;
-typedef MMSP::grid<2,int> GRID2D;
-typedef MMSP::grid<3,int> GRID3D;
-=======
 typedef MMSP::grid<1, int> GRID1D;
 typedef MMSP::grid<2, int> GRID2D;
-typedef MMSP::grid<3, int>  GRID3D;
->>>>>>> dc7dcbbb
+typedef MMSP::grid<3, int> GRID3D;
