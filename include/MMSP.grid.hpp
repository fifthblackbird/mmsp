// MMSP.grid.hpp
// MMSP grid class definition and implementation
// Questions/comments to gruberja@gmail.com (Jason Gruber)

#ifndef MMSP_GRID
#define MMSP_GRID
#include<iostream>
#include<cstdlib>
#include<cstdarg>
#include<sstream>
#include<cmath>
#include<limits>
#include<cassert>
#include <sys/statvfs.h>
#ifndef RAW
#include<zlib.h>
#endif

#include"MMSP.utility.hpp"
#include"MMSP.scalar.hpp"
#include"MMSP.vector.hpp"
#include"MMSP.sparse.hpp"

namespace MMSP
{

// declaration of grid class
template <int dim, typename T> class grid;

// grid utility functions
template <int dim, typename T> int nodes(const grid<dim, T>& GRID)
{
	return nodes(GRID);
}
template <int dim, typename T> int fields(const grid<dim, T>& GRID)
{
	return fields(GRID);
}
template <int dim, typename T> int ghosts(const grid<dim, T>& GRID)
{
	return ghosts(GRID);
}
template <int dim, typename T> int g0(const grid<dim, T>& GRID, int i)
{
	return g0(GRID, i);
}
template <int dim, typename T> int g1(const grid<dim, T>& GRID, int i)
{
	return g1(GRID, i);
}
template <int dim, typename T> int b0(const grid<dim, T>& GRID, int i)
{
	return b0(GRID, i);
}
template <int dim, typename T> int b1(const grid<dim, T>& GRID, int i)
{
	return b1(GRID, i);
}
template <int dim, typename T> int& b0(grid<dim, T>& GRID, int i)
{
	return b0(GRID, i);
}
template <int dim, typename T> int& b1(grid<dim, T>& GRID, int i)
{
	return b1(GRID, i);
}

// grid utility functions (all directions)
template <int dim, typename T> int x0(const grid<dim, T>& GRID, int i)
{
	return x0(GRID, i);
}
template <int dim, typename T> int x1(const grid<dim, T>& GRID, int i)
{
	return x1(GRID, i);
}
template <int dim, typename T> int xmin(const grid<dim, T>& GRID, int i)
{
	return xmin(GRID, i);
}
template <int dim, typename T> int xmax(const grid<dim, T>& GRID, int i)
{
	return xmax(GRID, i);
}
template <int dim, typename T> int xlength(const grid<dim, T>& GRID, int i)
{
	return xlength(GRID, i);
}
template <int dim, typename T> double dx(const grid<dim, T>& GRID, int i)
{
	return dx(GRID, i);
}
template <int dim, typename T> double& dx(grid<dim, T>& GRID, int i)
{
	return dx(GRID, i);
}

// grid utility functions (x direction)
template <int dim, typename T> int x0(const grid<dim, T>& GRID)
{
	return x0(GRID);
}
template <int dim, typename T> int x1(const grid<dim, T>& GRID)
{
	return x1(GRID);
}
template <int dim, typename T> int xmin(const grid<dim, T>& GRID)
{
	return xmin(GRID);
}
template <int dim, typename T> int xmax(const grid<dim, T>& GRID)
{
	return xmax(GRID);
}
template <int dim, typename T> int xlength(const grid<dim, T>& GRID)
{
	return xlength(GRID);
}
template <int dim, typename T> double dx(const grid<dim, T>& GRID)
{
	return dx(GRID);
}
template <int dim, typename T> double& dx(grid<dim, T>& GRID)
{
	return dx(GRID);
}

// grid utility functions (y direction)
template <int dim, typename T> int y0(const grid<dim, T>& GRID)
{
	return y0(GRID);
}
template <int dim, typename T> int y1(const grid<dim, T>& GRID)
{
	return y1(GRID);
}
template <int dim, typename T> int ymin(const grid<dim, T>& GRID)
{
	return ymin(GRID);
}
template <int dim, typename T> int ymax(const grid<dim, T>& GRID)
{
	return ymax(GRID);
}
template <int dim, typename T> int ylength(const grid<dim, T>& GRID)
{
	return ylength(GRID);
}
template <int dim, typename T> double dy(const grid<dim, T>& GRID)
{
	return dy(GRID);
}
template <int dim, typename T> double& dy(grid<dim, T>& GRID)
{
	return dy(GRID);
}

// grid utility functions (z direction)
template <int dim, typename T> int z0(const grid<dim, T>& GRID)
{
	return z0(GRID);
}
template <int dim, typename T> int z1(const grid<dim, T>& GRID)
{
	return z1(GRID);
}
template <int dim, typename T> int zmin(const grid<dim, T>& GRID)
{
	return zmin(GRID);
}
template <int dim, typename T> int zmax(const grid<dim, T>& GRID)
{
	return zmax(GRID);
}
template <int dim, typename T> int zlength(const grid<dim, T>& GRID)
{
	return zlength(GRID);
}
template <int dim, typename T> double dz(const grid<dim, T>& GRID)
{
	return dz(GRID);
}
template <int dim, typename T> double& dz(grid<dim, T>& GRID)
{
	return dz(GRID);
}


// instantiation of grid class
template <int dim, typename T>
class grid
{
public:
	// constructors
	grid(int FIELDS, int min[dim], int max[dim], int GHOSTS = 1, bool SINGLE = false)
	{
		// set number of fields
		fields = FIELDS;

		// read function arguments
		for (int i=0; i<dim; i++) {
			g0[i] = min[i];
			g1[i] = max[i];
		}

		// set number of ghosts
		ghosts = 0;

		#ifdef MPI_VERSION
		ghosts = GHOSTS;
		#endif

		// setup grid properties
		setup(SINGLE);
	}

	grid(int FIELDS, ...)
	{
		// set number of fields
		fields = FIELDS;

		// read function arguments
		va_list list;
		va_start(list, FIELDS);
		for (int i=0; i<dim; i++) {
			g0[i] = va_arg(list, int);
			g1[i] = va_arg(list, int);
		}

		va_end(list);

		// set number of ghosts
		ghosts = 0;

		#ifdef MPI_VERSION
		ghosts = 1;
		#endif

		// setup grid properties
		setup();
	}

	grid(const grid& GRID)
	{
		// set number of fields
		fields = MMSP::fields(GRID);

		// read function arguments
		for (int i=0; i<dim; i++) {
			g0[i] = MMSP::g0(GRID, i);
			g1[i] = MMSP::g1(GRID, i);
		}

		// set number of ghosts
		ghosts = 0;

		#ifdef MPI_VERSION
		ghosts = MMSP::ghosts(GRID);
		#endif

		// setup grid properties
		setup();

		// replace defaults
		for (int i=0; i<dim; i++) {
			b0[i] = MMSP::b0(GRID, i);
			b1[i] = MMSP::b1(GRID, i);
			dx[i] = MMSP::dx(GRID, i);
		}
	}

	template <typename U>
	grid(const grid<dim, U>& GRID, int FIELDS)
	{
		// set number of fields
		fields = FIELDS;

		// read function arguments
		for (int i=0; i<dim; i++) {
			g0[i] = MMSP::g0(GRID, i);
			g1[i] = MMSP::g1(GRID, i);
		}

		// set number of ghosts
		ghosts = 0;

		#ifdef MPI_VERSION
		ghosts = MMSP::ghosts(GRID);
		#endif

		// setup grid properties
		setup();

		// replace defaults
		for (int i=0; i<dim; i++) {
			b0[i] = MMSP::b0(GRID, i);
			b1[i] = MMSP::b1(GRID, i);
			dx[i] = MMSP::dx(GRID, i);
		}
	}

	grid(const char* filename, int GHOSTS = 1)
	{
		// initialize data
		data=NULL;

		// read data from file
		input(filename, GHOSTS);
	}

	void setup(bool SINGLE = false)
	{
		// setup default grid parameters
		for (int i=0; i<dim; i++) {
			x0[i] = g0[i];
			x1[i] = g1[i];

			b0[i] = periodic;
			b1[i] = periodic;

			dx[i] = 1.0;

			p0[i] = 0;
			p1[i] = 1;
			sp[i] = 1;

			n0[i] = 0;
			n1[i] = 0;
		}

		#ifdef MPI_VERSION
		// get global grid data, set neighbor processors
		unsigned int rank = MPI::COMM_WORLD.Get_rank();
		unsigned int np = MPI::COMM_WORLD.Get_size();

		// if bool SINGLE is set to true,
		// we generate grid data only on proc 0
		if (not SINGLE) {
			// compute integral factors of "np"
			int nfac = 0;
			for (unsigned int i=1; i<=np; i++)
				if ((np / i)*i == np) nfac += 1;

			int* factors = new int[nfac];
			nfac = 0;
			for (unsigned int i=1; i<=np; i++)
				if ((np / i)*i == np) {
					factors[nfac] = i;
					nfac += 1;
				}

			// compute global slice areas
			int area[dim];
			for (int i=0; i<dim; i++) {
				area[i] = 1;
				for (int j=0; j<dim; j++)
					if (i != j) area[i] *= (g1[j] - g0[j]);
			}

			// initialize optimal ghost area
			int minarea = -1;

			// compute all combinations of "dim" factors
			int ncom = 1;
			for (int i=0; i<dim; i++)
				ncom *= nfac;

			for (int i=0; i<ncom; i++) {
				int combo[dim];
				int total = i;
				for (int j=0; j<dim; j++) {
					int slice = 1;
					for (int k = j + 1; k < dim; k++)
						slice *= nfac;
					combo[j] = total / slice;
					total -= combo[j] * slice;
				}

				// compute the product of "dim" factors
				unsigned int product = 1;
				for (int j=0; j<dim; j++)
					product *= factors[combo[j]];

				// if product equals "np", compute ghost area
				if (product == np) {
					int test = 0;
					for (int j=0; j<dim; j++)
						test += area[j] * (1 + factors[combo[j]]);
					// choose optimal (smallest) ghost area
					if (test < minarea or minarea < 0) {
						minarea = test;
						for (int k=0; k<dim; k++)
							p1[k] = factors[combo[k]];
					}
				}
			}

			// clean up
			if (factors!=NULL) {
				delete [] factors;
				factors=NULL;
			}

			// compute slice sizes
			for (int i=0; i<dim; i++) {
				sp[i] = 1;
				for (int j = i + 1; j < dim; j++)
					sp[i] *= p1[j];
			}

			// determine local grid limits
			int pos[dim];

			int total = rank;
			for (int i=0; i<dim; i++) {
				// compute position
				pos[i] = total / sp[i];
				total -= pos[i] * sp[i];

				int nom = (g1[i] - g0[i]) / p1[i];
				int rem = (g1[i] - g0[i]) - p1[i] * nom;

				// set limits to "nominal" values
				x0[i] = g0[i] + pos[i] * nom;
				x1[i] = x0[i] + nom;

				// adjust limits according to "remainder"
				if (rem > 0) {
					if (pos[i] < rem) {
						x0[i] += pos[i];
						x1[i] = x0[i] + nom + 1;
					} else if (pos[i] == rem) {
						x0[i] += pos[i];
						x1[i] = x0[i] + nom;
					} else {
						x0[i] += rem;
						x1[i] = x0[i] + nom;
					}
				}
			}

			// determine neighbor processors
			for (int i=0; i<dim; i++) {
				int npos[dim];
				for (int j=0; j<dim; j++)
					npos[j] = pos[j];

				// set neighbor below
				n0[i] = 0;
				npos[i] = (pos[i] - 1 + p1[i]) % p1[i];
				for (int j=0; j<dim; j++)
					n0[i] += sp[j] * npos[j];

				// set neighbor above
				n1[i] = 0;
				npos[i] = (pos[i] + 1) % p1[i];
				for (int j=0; j<dim; j++)
					n1[i] += sp[j] * npos[j];
			}

			// adjust boundary conditions
			for (int i=0; i<dim; i++) {
				if (x0[i] != g0[i]) b0[i] = parallel;
				if (x1[i] != g1[i]) b1[i] = parallel;
			}
		}
		#endif

		// compute slice sizes
		for (int i=0; i<dim; i++) {
			s0[i] = x0[i] - ghosts;
			s1[i] = x1[i] + ghosts;
		}
		for (int i=0; i<dim; i++) {
			sx[i] = 1;
			xx[i] = 1;
			for (int j = i + 1; j < dim; j++) {
				sx[i] *= (s1[j] - s0[j]);
				xx[i] *= (x1[j] - x0[j]);
			}
		}

		// compute number of cells, nodes
		cells = sx[0] * (s1[0] - s0[0]);
		nodes = xx[0] * (x1[0] - x0[0]);

		// resize data structures
		data = new T[cells];
		for (int i=0; i<cells; i++)
			resize(data[i], fields);

		#ifdef MPI_VERSION
		MPI::COMM_WORLD.Barrier();
		#endif
	}

	// destructor
	~grid()
	{
		if (data!=NULL) {
			delete [] data;
			data=NULL;
		}
	}


	// assignment operators
	template <typename U> grid& operator=(const U& value)
	{
		for (int i=0; i<cells; i++)
			data[i] = static_cast<T>(value);
	}

	template <typename U> grid& operator=(const grid<dim, U>& GRID)
	{
		for (int i=0; i<cells; i++)
			data[i] = static_cast<T>(GRID.data[i]);
	}

	template <typename U> grid& operator+=(const grid<dim, U>& GRID)
	{
		for (int i=0; i<cells; i++)
			data[i] += static_cast<T>(GRID.data[i]);
	}

	template <typename U> grid& operator-=(const grid<dim, U>& GRID)
	{
		for (int i=0; i<cells; i++)
			data[i] -= static_cast<T>(GRID.data[i]);
	}


	// subscript operators
	target < dim - 1, 0, T > operator [](int x) const
	{
		check_boundary(x, x0[0], x1[0], b0[0], b1[0]);
		return target < dim - 1, 0, T > (data + (x - s0[0]) * sx[0], s0, sx, x0, x1, b0, b1);
	}

	T& operator()(MMSP::vector<int> x) const
	{
		T* p = data;
		for (int i=0; i<dim; i++) {
			check_boundary(x[i], x0[i], x1[i], b0[i], b1[i]);
			p += (x[i] - s0[i]) * sx[i];
		}
		return *p;
	}

	T& operator()(int i) const
	{
		#ifdef MPI_VERSION
		int x[dim];
		for (int j=0; j<dim; j++) {
			int n = i / xx[j];
			x[j] = n + x0[j];
			i -= n * xx[j];
		}
		i = 0;
		for (int j=0; j<dim; j++)
			i += (x[j] - s0[j]) * sx[j];
		#endif

		return data[i];
	}


	// position utility function
	MMSP::vector<int> position(int i) const
	{
		MMSP::vector<int> x(dim);
		for (int j=0; j<dim; j++) {
			int n = i / xx[j];
			x[j] = n + x0[j];
			i -= n * xx[j];
		}
		return x;
	}


	// parallelization
	void ghostswap()
	{
		#ifdef MPI_VERSION
		MPI::COMM_WORLD.Barrier();
		for (int i=0; i<dim; i++) {
			if (1) {
				// send to processor above and receive from processor below
				int send_proc = n1[i];
				int recv_proc = n0[i];

				int send_min[dim], send_max[dim];
				int recv_min[dim], recv_max[dim];
				for (int j=0; j<dim; j++) {
					send_min[j] = x0[j] - ghosts;
					send_max[j] = x1[j] + ghosts;
					recv_min[j] = x0[j] - ghosts;
					recv_max[j] = x1[j] + ghosts;
				}

				send_min[i] = x1[i] - ghosts;
				send_max[i] = x1[i];
				recv_min[i] = x0[i] - ghosts;
				recv_max[i] = x0[i];

				unsigned long send_size = this->buffer_size(send_min, send_max);
				unsigned long recv_size = 0;

				// Small data transfer: blocking Sendrecv should scale -- but don't plan on it.
				MPI::Request requests[2];
				requests[0] = MPI::COMM_WORLD.Isend(&send_size, 1, MPI_UNSIGNED_LONG, send_proc, 100); // send number of ghosts
				requests[1] = MPI::COMM_WORLD.Irecv(&recv_size, 1, MPI_UNSIGNED_LONG, recv_proc, 100); // receive number of ghosts
				MPI::Request::Waitall(2, requests);
				MPI::COMM_WORLD.Barrier();
				char* send_buffer = new char[send_size];
				char* recv_buffer = new char[recv_size];
				send_size = this->to_buffer(send_buffer, send_min, send_max);

				// Large data transfer requires non-blocking communication
				requests[0] = MPI::COMM_WORLD.Isend(send_buffer, send_size, MPI_CHAR, send_proc, 200); // send ghosts
				requests[1] = MPI::COMM_WORLD.Irecv(recv_buffer, recv_size, MPI_CHAR, recv_proc, 200); // receive ghosts
				MPI::Request::Waitall(2, requests);
				MPI::COMM_WORLD.Barrier();
				this->from_buffer(recv_buffer, recv_min, recv_max); // populate ghost cell data from buffer
				delete [] send_buffer;
				send_buffer=NULL;
				delete [] recv_buffer;
				recv_buffer=NULL;
			}

			if (1) {
				// send to processor below and receive from processor above
				int send_proc = n0[i];
				int recv_proc = n1[i];

				int send_min[dim], send_max[dim];
				int recv_min[dim], recv_max[dim];
				for (int j=0; j<dim; j++) {
					send_min[j] = x0[j] - ghosts;
					send_max[j] = x1[j] + ghosts;
					recv_min[j] = x0[j] - ghosts;
					recv_max[j] = x1[j] + ghosts;
				}

				send_min[i] = x0[i];
				send_max[i] = x0[i] + ghosts;
				recv_min[i] = x1[i];
				recv_max[i] = x1[i] + ghosts;

				unsigned long send_size = this->buffer_size(send_min, send_max);
				unsigned long recv_size = 0;

				// Small data transfer: blocking Sendrecv should scale -- but don't plan on it.
				MPI::Request requests[2];
				requests[0] = MPI::COMM_WORLD.Isend(&send_size, 1, MPI_UNSIGNED_LONG, send_proc, 300); // send number of ghosts
				requests[1] = MPI::COMM_WORLD.Irecv(&recv_size, 1, MPI_UNSIGNED_LONG, recv_proc, 300); // receive number of incoming ghosts
				MPI::Request::Waitall(2, requests);
				MPI::COMM_WORLD.Barrier();
				char* send_buffer = new char[send_size];
				char* recv_buffer = new char[recv_size];
				send_size = this->to_buffer(send_buffer, send_min, send_max);

				// Large data transfer requires non-blocking communication
				requests[0] = MPI::COMM_WORLD.Isend(send_buffer, send_size, MPI_CHAR, send_proc, 400); // send ghosts
				requests[1] = MPI::COMM_WORLD.Irecv(recv_buffer, recv_size, MPI_CHAR, recv_proc, 400); // receive ghosts
				MPI::Request::Waitall(2, requests);
				MPI::COMM_WORLD.Barrier();

				this->from_buffer(recv_buffer, recv_min, recv_max); // populate ghost cell data from buffer

				delete [] send_buffer;
				send_buffer=NULL;
				delete [] recv_buffer;
				recv_buffer=NULL;
			}
		}
		MPI::COMM_WORLD.Barrier();
		#endif
	}

	void ghostswap(const int sublattice)   // ghostswap for Monte Carlo communiation reduction.
	{
		#ifdef MPI_VERSION
		MPI::COMM_WORLD.Barrier();
		for (int i=0; i<dim; i++) {
			if (1) {
				// send to processor above and receive from processor below
				int send_proc = n1[i];
				int recv_proc = n0[i];

				int send_min[dim], send_max[dim];
				int recv_min[dim], recv_max[dim];
				for (int j=0; j<dim; j++) {
					send_min[j] = x0[j] - ghosts;
					send_max[j] = x1[j] + ghosts;
					recv_min[j] = x0[j] - ghosts;
					recv_max[j] = x1[j] + ghosts;
				}

				send_min[i] = x1[i] - ghosts; //ghosts = 1; x0 x1 excluding ghost
				send_max[i] = x1[i];
				recv_min[i] = x0[i] - ghosts;
				recv_max[i] = x0[i];

				if (dim==2) {
					if (sublattice==0) {
						send_min[i] = ((x1[i] - ghosts)%2==0? x1[i]-ghosts:x1[i]); // only send even number
						recv_min[i] = ((x0[i] - ghosts)%2==0? x0[i]-ghosts:x0[i]); // only recv even number
						send_min[abs(1-i)] = (send_min[abs(1-i)]%2==0?send_min[abs(1-i)]:send_min[abs(1-i)]+1); //the first element of that 1 layer strip should be even
						recv_min[abs(1-i)] = (recv_min[abs(1-i)]%2==0?recv_min[abs(1-i)]:recv_min[abs(1-i)]+1); //the first element of that 1 layer strip should be even
					}

					if (sublattice==3) {
						send_min[i] = ((x1[i] - ghosts)%2!=0? x1[i]-ghosts:x1[i]); // only send odd number
						recv_min[i] = ((x0[i] - ghosts)%2!=0? x0[i]-ghosts:x0[i]); // only recv odd number
						send_min[abs(1-i)] = (send_min[abs(1-i)]%2!=0?send_min[abs(1-i)]:send_min[abs(1-i)]+1); //the first element of that 1 layer strip should be odd
						recv_min[abs(1-i)] = (recv_min[abs(1-i)]%2!=0?recv_min[abs(1-i)]:recv_min[abs(1-i)]+1); //the first element of that 1 layer strip should be odd
					}

					if (sublattice==1) {
						if (i==0) {
							send_min[i] = ((x1[i] - ghosts)%2==0? x1[i]-ghosts:x1[i]); // only send even number
							recv_min[i] = ((x0[i] - ghosts)%2==0? x0[i]-ghosts:x0[i]); // only recv even number
							send_min[abs(1-i)] = (send_min[abs(1-i)]%2!=0?send_min[abs(1-i)]:send_min[abs(1-i)]+1); //the first element of that 1 layer strip should be odd
							recv_min[abs(1-i)] = (recv_min[abs(1-i)]%2!=0?recv_min[abs(1-i)]:recv_min[abs(1-i)]+1); //the first element of that 1 layer strip should be odd
						} else if (i==1) {
							send_min[i] = ((x1[i] - ghosts)%2!=0? x1[i]-ghosts:x1[i]); // only send odd number
							recv_min[i] = ((x0[i] - ghosts)%2!=0? x0[i]-ghosts:x0[i]); // only recv odd number
							send_min[abs(1-i)] = (send_min[abs(1-i)]%2==0?send_min[abs(1-i)]:send_min[abs(1-i)]+1); //the first element of that 1 layer strip should be even
							recv_min[abs(1-i)] = (recv_min[abs(1-i)]%2==0?recv_min[abs(1-i)]:recv_min[abs(1-i)]+1); //the first element of that 1 layer strip should be even
						}
					}

					if (sublattice==2) {
						if (i==0) {
							send_min[i] = ((x1[i] - ghosts)%2!=0? x1[i]-ghosts:x1[i]); // only send odd number
							recv_min[i] = ((x0[i] - ghosts)%2!=0? x0[i]-ghosts:x0[i]); // only recv odd number
							send_min[abs(1-i)] = (send_min[abs(1-i)]%2==0?send_min[abs(1-i)]:send_min[abs(1-i)]+1); //the first element of that 1 layer strip should be even
							recv_min[abs(1-i)] = (recv_min[abs(1-i)]%2==0?recv_min[abs(1-i)]:recv_min[abs(1-i)]+1); //the first element of that 1 layer strip should be even
						} else if (i==1) {
							send_min[i] = ((x1[i] - ghosts)%2==0? x1[i]-ghosts:x1[i]); // only send even number
							recv_min[i] = ((x0[i] - ghosts)%2==0? x0[i]-ghosts:x0[i]); // only recv even number
							send_min[abs(1-i)] = (send_min[abs(1-i)]%2!=0?send_min[abs(1-i)]:send_min[abs(1-i)]+1); //the first element of that 1 layer strip should be odd
							recv_min[abs(1-i)] = (recv_min[abs(1-i)]%2!=0?recv_min[abs(1-i)]:recv_min[abs(1-i)]+1); //the first element of that 1 layer strip should be odd
						}
					}
				} else if (dim==3) {
					if (sublattice==0) { // 0,0,0
						send_min[i] = ((x1[i] - ghosts)%2==0? x1[i] - ghosts:x1[i]); // only send even number
						recv_min[i] = ((x0[i] - ghosts)%2==0? x0[i] - ghosts:x0[i]); // only recv even number
						for (int l=0; l<dim; l++) {
							if (l!=i) {
								send_min[l] = (send_min[l]%2==0?send_min[l]:send_min[l]+1); //the first element of that 1 layer strip should be even
								recv_min[l] = (recv_min[l]%2==0?recv_min[l]:recv_min[l]+1); //the first element of that 1 layer strip should be even
							}
						}
					}

					else if (sublattice==1) { //0,0,1
						if (i==0) { //only send/recv even
							send_min[i] = ((x1[i] - ghosts)%2==0? x1[i] - ghosts:x1[i]); // only send even number
							recv_min[i] = ((x0[i] - ghosts)%2==0? x0[i] - ghosts:x0[i]); // only recv even number
							send_min[1] = (send_min[1]%2==0?send_min[1]:send_min[1]+1); //the first element of that 1 layer strip should be even
							recv_min[1] = (recv_min[1]%2==0?recv_min[1]:recv_min[1]+1); //the first element of that 1 layer strip should be even
							send_min[2] = (send_min[2]%2!=0?send_min[2]:send_min[2]+1); //the first element of that 1 layer strip should be odd
							recv_min[2] = (recv_min[2]%2!=0?recv_min[2]:recv_min[2]+1); //the first element of that 1 layer strip should be odd
						} else if (i==1) { //only send/recv even
							send_min[i] = ((x1[i] - ghosts)%2==0? x1[i] - ghosts:x1[i]); // only send even number
							recv_min[i] = ((x0[i] - ghosts)%2==0? x0[i] - ghosts:x0[i]); // only recv even number
							send_min[0] = (send_min[0]%2==0?send_min[0]:send_min[0]+1); //the first element of that 1 layer strip should be even
							recv_min[0] = (recv_min[0]%2==0?recv_min[0]:recv_min[0]+1); //the first element of that 1 layer strip should be even
							send_min[2] = (send_min[2]%2!=0?send_min[2]:send_min[2]+1); //the first element of that 1 layer strip should be odd
							recv_min[2] = (recv_min[2]%2!=0?recv_min[2]:recv_min[2]+1); //the first element of that 1 layer strip should be odd
						} else if (i==2) { //only send/recv odd
							send_min[i] = ((x1[i] - ghosts)%2!=0? x1[i] - ghosts:x1[i]); // only send odd number
							recv_min[i] = ((x0[i] - ghosts)%2!=0? x0[i] - ghosts:x0[i]); // only recv odd number
							send_min[0] = (send_min[0]%2==0?send_min[0]:send_min[0]+1); //the first element of that 1 layer strip should be even
							recv_min[0] = (recv_min[0]%2==0?recv_min[0]:recv_min[0]+1); //the first element of that 1 layer strip should be even
							send_min[1] = (send_min[1]%2==0?send_min[1]:send_min[1]+1); //the first element of that 1 layer strip should be even
							recv_min[1] = (recv_min[1]%2==0?recv_min[1]:recv_min[1]+1); //the first element of that 1 layer strip should be even
						}
					}

					else if (sublattice==2) { //0,1,0
						if (i==0) { //only send/recv even
							send_min[i] = ((x1[i] - ghosts)%2==0? x1[i] - ghosts:x1[i]); // only send even number
							recv_min[i] = ((x0[i] - ghosts)%2==0? x0[i] - ghosts:x0[i]); // only recv even number
							send_min[1] = (send_min[1]%2!=0?send_min[1]:send_min[1]+1); //the first element of that 1 layer strip should be odd
							recv_min[1] = (recv_min[1]%2!=0?recv_min[1]:recv_min[1]+1); //the first element of that 1 layer strip should be odd
							send_min[2] = (send_min[2]%2==0?send_min[2]:send_min[2]+1); //the first element of that 1 layer strip should be even
							recv_min[2] = (recv_min[2]%2==0?recv_min[2]:recv_min[2]+1); //the first element of that 1 layer strip should be even
						} else if (i==1) { //only send/recv odd
							send_min[i] = ((x1[i] - ghosts)%2!=0? x1[i] - ghosts:x1[i]); // only send odd number
							recv_min[i] = ((x0[i] - ghosts)%2!=0? x0[i] - ghosts:x0[i]); // only recv odd number
							send_min[0] = (send_min[0]%2==0?send_min[0]:send_min[0]+1); //the first element of that 1 layer strip should be even
							recv_min[0] = (recv_min[0]%2==0?recv_min[0]:recv_min[0]+1); //the first element of that 1 layer strip should be even
							send_min[2] = (send_min[2]%2==0?send_min[2]:send_min[2]+1); //the first element of that 1 layer strip should be even
							recv_min[2] = (recv_min[2]%2==0?recv_min[2]:recv_min[2]+1); //the first element of that 1 layer strip should be even
						} else if (i==2) { //only send/recv even
							send_min[i] = ((x1[i] - ghosts)%2==0? x1[i] - ghosts:x1[i]); // only send even number
							recv_min[i] = ((x0[i] - ghosts)%2==0? x0[i] - ghosts:x0[i]); // only recv even number
							send_min[0] = (send_min[0]%2==0?send_min[0]:send_min[0]+1); //the first element of that 1 layer strip should be even
							recv_min[0] = (recv_min[0]%2==0?recv_min[0]:recv_min[0]+1); //the first element of that 1 layer strip should be even
							send_min[1] = (send_min[1]%2!=0?send_min[1]:send_min[1]+1); //the first element of that 1 layer strip should be odd
							recv_min[1] = (recv_min[1]%2!=0?recv_min[1]:recv_min[1]+1); //the first element of that 1 layer strip should be odd
						}
					}

					else if (sublattice==3) { //0,1,1
						if (i==0) { //only send/recv even
							send_min[i] = ((x1[i] - ghosts)%2==0? x1[i] - ghosts:x1[i]); // only send even number
							recv_min[i] = ((x0[i] - ghosts)%2==0? x0[i] - ghosts:x0[i]); // only recv even number
							send_min[1] = (send_min[1]%2!=0?send_min[1]:send_min[1]+1); //the first element of that 1 layer strip should be odd
							recv_min[1] = (recv_min[1]%2!=0?recv_min[1]:recv_min[1]+1); //the first element of that 1 layer strip should be odd
							send_min[2] = (send_min[2]%2!=0?send_min[2]:send_min[2]+1); //the first element of that 1 layer strip should be odd
							recv_min[2] = (recv_min[2]%2!=0?recv_min[2]:recv_min[2]+1); //the first element of that 1 layer strip should be odd
						} else if (i==1) { //only send/recv odd
							send_min[i] = ((x1[i] - ghosts)%2!=0? x1[i] - ghosts:x1[i]); // only send odd number
							recv_min[i] = ((x0[i] - ghosts)%2!=0? x0[i] - ghosts:x0[i]); // only recv odd number
							send_min[0] = (send_min[0]%2==0?send_min[0]:send_min[0]+1); //the first element of that 1 layer strip should be even
							recv_min[0] = (recv_min[0]%2==0?recv_min[0]:recv_min[0]+1); //the first element of that 1 layer strip should be even
							send_min[2] = (send_min[2]%2!=0?send_min[2]:send_min[2]+1); //the first element of that 1 layer strip should be odd
							recv_min[2] = (recv_min[2]%2!=0?recv_min[2]:recv_min[2]+1); //the first element of that 1 layer strip should be odd
						} else if (i==2) { //only send/recv even
							send_min[i] = ((x1[i] - ghosts)%2!=0? x1[i] - ghosts:x1[i]); // only send odd number
							recv_min[i] = ((x0[i] - ghosts)%2!=0? x0[i] - ghosts:x0[i]); // only recv odd number
							send_min[0] = (send_min[0]%2==0?send_min[0]:send_min[0]+1); //the first element of that 1 layer strip should be even
							recv_min[0] = (recv_min[0]%2==0?recv_min[0]:recv_min[0]+1); //the first element of that 1 layer strip should be even
							send_min[1] = (send_min[1]%2!=0?send_min[1]:send_min[1]+1); //the first element of that 1 layer strip should be odd
							recv_min[1] = (recv_min[1]%2!=0?recv_min[1]:recv_min[1]+1); //the first element of that 1 layer strip should be odd
						}
					}

					else if (sublattice==4) { //1,0,0
						if (i==0) { //only send/recv odd
							send_min[i] = ((x1[i] - ghosts)%2!=0? x1[i] - ghosts:x1[i]); // only send odd number
							recv_min[i] = ((x0[i] - ghosts)%2!=0? x0[i] - ghosts:x0[i]); // only recv odd number
							send_min[1] = (send_min[1]%2==0?send_min[1]:send_min[1]+1); //the first element of that 1 layer strip should be even
							recv_min[1] = (recv_min[1]%2==0?recv_min[1]:recv_min[1]+1); //the first element of that 1 layer strip should be even
							send_min[2] = (send_min[2]%2==0?send_min[2]:send_min[2]+1); //the first element of that 1 layer strip should be even
							recv_min[2] = (recv_min[2]%2==0?recv_min[2]:recv_min[2]+1); //the first element of that 1 layer strip should be even
						} else if (i==1) { //only send/recv even
							send_min[i] = ((x1[i] - ghosts)%2==0? x1[i] - ghosts:x1[i]); // only send even number
							recv_min[i] = ((x0[i] - ghosts)%2==0? x0[i] - ghosts:x0[i]); // only recv even number
							send_min[0] = (send_min[0]%2!=0?send_min[0]:send_min[0]+1); //the first element of that 1 layer strip should be odd
							recv_min[0] = (recv_min[0]%2!=0?recv_min[0]:recv_min[0]+1); //the first element of that 1 layer strip should be odd
							send_min[2] = (send_min[2]%2==0?send_min[2]:send_min[2]+1); //the first element of that 1 layer strip should be even
							recv_min[2] = (recv_min[2]%2==0?recv_min[2]:recv_min[2]+1); //the first element of that 1 layer strip should be even
						} else if (i==2) { //only send/recv even
							send_min[i] = ((x1[i] - ghosts)%2==0? x1[i] - ghosts:x1[i]); // only send even number
							recv_min[i] = ((x0[i] - ghosts)%2==0? x0[i] - ghosts:x0[i]); // only recv even number
							send_min[0] = (send_min[0]%2!=0?send_min[0]:send_min[0]+1); //the first element of that 1 layer strip should be odd
							recv_min[0] = (recv_min[0]%2!=0?recv_min[0]:recv_min[0]+1); //the first element of that 1 layer strip should be odd
							send_min[1] = (send_min[1]%2==0?send_min[1]:send_min[1]+1); //the first element of that 1 layer strip should be even
							recv_min[1] = (recv_min[1]%2==0?recv_min[1]:recv_min[1]+1); //the first element of that 1 layer strip should be even
						}
					}

					else if (sublattice==5) { //1,0,1
						if (i==0) { //only send/recv odd
							send_min[i] = ((x1[i] - ghosts)%2!=0? x1[i] - ghosts:x1[i]); // only send odd number
							recv_min[i] = ((x0[i] - ghosts)%2!=0? x0[i] - ghosts:x0[i]); // only recv odd number
							send_min[1] = (send_min[1]%2==0?send_min[1]:send_min[1]+1); //the first element of that 1 layer strip should be even
							recv_min[1] = (recv_min[1]%2==0?recv_min[1]:recv_min[1]+1); //the first element of that 1 layer strip should be even
							send_min[2] = (send_min[2]%2!=0?send_min[2]:send_min[2]+1); //the first element of that 1 layer strip should be odd
							recv_min[2] = (recv_min[2]%2!=0?recv_min[2]:recv_min[2]+1); //the first element of that 1 layer strip should be odd
						} else if (i==1) { //only send/recv even
							send_min[i] = ((x1[i] - ghosts)%2==0? x1[i] - ghosts:x1[i]); // only send even number
							recv_min[i] = ((x0[i] - ghosts)%2==0? x0[i] - ghosts:x0[i]); // only recv even number
							send_min[0] = (send_min[0]%2!=0?send_min[0]:send_min[0]+1); //the first element of that 1 layer strip should be odd
							recv_min[0] = (recv_min[0]%2!=0?recv_min[0]:recv_min[0]+1); //the first element of that 1 layer strip should be odd
							send_min[2] = (send_min[2]%2!=0?send_min[2]:send_min[2]+1); //the first element of that 1 layer strip should be odd
							recv_min[2] = (recv_min[2]%2!=0?recv_min[2]:recv_min[2]+1); //the first element of that 1 layer strip should be odd
						} else if (i==2) { //only send/recv odd
							send_min[i] = ((x1[i] - ghosts)%2!=0? x1[i] - ghosts:x1[i]); // only send odd number
							recv_min[i] = ((x0[i] - ghosts)%2!=0? x0[i] - ghosts:x0[i]); // only recv odd number
							send_min[0] = (send_min[0]%2!=0?send_min[0]:send_min[0]+1); //the first element of that 1 layer strip should be odd
							recv_min[0] = (recv_min[0]%2!=0?recv_min[0]:recv_min[0]+1); //the first element of that 1 layer strip should be odd
							send_min[1] = (send_min[1]%2==0?send_min[1]:send_min[1]+1); //the first element of that 1 layer strip should be even
							recv_min[1] = (recv_min[1]%2==0?recv_min[1]:recv_min[1]+1); //the first element of that 1 layer strip should be even
						}
					}

					else if (sublattice==6) { //1,1,0
						if (i==0) { //only send/recv odd
							send_min[i] = ((x1[i] - ghosts)%2!=0? x1[i] - ghosts:x1[i]); // only send odd number
							recv_min[i] = ((x0[i] - ghosts)%2!=0? x0[i] - ghosts:x0[i]); // only recv odd number
							send_min[1] = (send_min[1]%2!=0?send_min[1]:send_min[1]+1); //the first element of that 1 layer strip should be odd
							recv_min[1] = (recv_min[1]%2!=0?recv_min[1]:recv_min[1]+1); //the first element of that 1 layer strip should be odd
							send_min[2] = (send_min[2]%2==0?send_min[2]:send_min[2]+1); //the first element of that 1 layer strip should be even
							recv_min[2] = (recv_min[2]%2==0?recv_min[2]:recv_min[2]+1); //the first element of that 1 layer strip should be even
						} else if (i==1) { //only send/recv even
							send_min[i] = ((x1[i] - ghosts)%2!=0? x1[i] - ghosts:x1[i]); // only send odd number
							recv_min[i] = ((x0[i] - ghosts)%2!=0? x0[i] - ghosts:x0[i]); // only recv odd number
							send_min[0] = (send_min[0]%2!=0?send_min[0]:send_min[0]+1); //the first element of that 1 layer strip should be odd
							recv_min[0] = (recv_min[0]%2!=0?recv_min[0]:recv_min[0]+1); //the first element of that 1 layer strip should be odd
							send_min[2] = (send_min[2]%2==0?send_min[2]:send_min[2]+1); //the first element of that 1 layer strip should be even
							recv_min[2] = (recv_min[2]%2==0?recv_min[2]:recv_min[2]+1); //the first element of that 1 layer strip should be even
						} else if (i==2) { //only send/recv odd
							send_min[i] = ((x1[i] - ghosts)%2==0? x1[i] - ghosts:x1[i]); // only send even number
							recv_min[i] = ((x0[i] - ghosts)%2==0? x0[i] - ghosts:x0[i]); // only recv even number
							send_min[0] = (send_min[0]%2!=0?send_min[0]:send_min[0]+1); //the first element of that 1 layer strip should be odd
							recv_min[0] = (recv_min[0]%2!=0?recv_min[0]:recv_min[0]+1); //the first element of that 1 layer strip should be odd
							send_min[1] = (send_min[1]%2!=0?send_min[1]:send_min[1]+1); //the first element of that 1 layer strip should be odd
							recv_min[1] = (recv_min[1]%2!=0?recv_min[1]:recv_min[1]+1); //the first element of that 1 layer strip should be odd
						}
					}

					else if (sublattice==7) {
						send_min[i] = ((x1[i] - ghosts)%2!=0? x1[i]-ghosts:x1[i]); // only send odd number
						recv_min[i] = ((x0[i] - ghosts)%2!=0? x0[i]-ghosts:x0[i]); // only recv odd number
						for (int l=0; l<dim; l++) {
							if (l!=i) {
								send_min[l] = (send_min[l]%2!=0?send_min[l]:send_min[l]+1); //the first element of that 1 layer strip should be odd
								recv_min[l] = (recv_min[l]%2!=0?recv_min[l]:recv_min[l]+1); //the first element of that 1 layer strip should be odd
							}
						}
					}
				}//dim == 3

				unsigned long send_size = this->buffer_size_save(send_min, send_max);
				unsigned long recv_size = 0;

				// Small data transfer: blocking Sendrecv should scale -- but don't plan on it.
				MPI::Request requests[2];
				requests[0] = MPI::COMM_WORLD.Isend(&send_size, 1, MPI_UNSIGNED_LONG, send_proc, 100); // send number of ghosts
				requests[1] = MPI::COMM_WORLD.Irecv(&recv_size, 1, MPI_UNSIGNED_LONG, recv_proc, 100); // receive number of ghosts
				MPI::Request::Waitall(2, requests);
				MPI::COMM_WORLD.Barrier();
				char* send_buffer = new char[send_size];
				char* recv_buffer = new char[recv_size];
				send_size = this->to_buffer_save(send_buffer, send_min, send_max);

				// Large data transfer requires non-blocking communication
				requests[0] = MPI::COMM_WORLD.Isend(send_buffer, send_size, MPI_CHAR, send_proc, 200); // send ghosts
				requests[1] = MPI::COMM_WORLD.Irecv(recv_buffer, recv_size, MPI_CHAR, recv_proc, 200); // receive ghosts
				MPI::Request::Waitall(2, requests);
				MPI::COMM_WORLD.Barrier();

				this->from_buffer_save(recv_buffer, recv_min, recv_max); // populate ghost cell data from buffer

				delete [] send_buffer;
				send_buffer=NULL;
				delete [] recv_buffer;
				recv_buffer=NULL;
			}

			if (1) {
				// send to processor below and receive from processor above
				int send_proc = n0[i];
				int recv_proc = n1[i];

				int send_min[dim], send_max[dim];
				int recv_min[dim], recv_max[dim];
				for (int j=0; j<dim; j++) {
					send_min[j] = x0[j] - ghosts;
					send_max[j] = x1[j] + ghosts;
					recv_min[j] = x0[j] - ghosts;
					recv_max[j] = x1[j] + ghosts;
				}

				send_min[i] = x0[i];
				send_max[i] = x0[i] + ghosts;
				recv_min[i] = x1[i];
				recv_max[i] = x1[i] + ghosts;

				if (dim==2) {
					if (sublattice==0) {
						send_min[i] = (x0[i]%2==0? x0[i]:x0[i]+ghosts); // only send even number
						recv_min[i] = (x1[i]%2==0? x1[i]:x1[i]+ghosts); // only recv even number
						send_min[abs(1-i)] = (send_min[abs(1-i)]%2==0?send_min[abs(1-i)]:send_min[abs(1-i)]+1); //the first element of that 1 layer strip should be even
						recv_min[abs(1-i)] = (recv_min[abs(1-i)]%2==0?recv_min[abs(1-i)]:recv_min[abs(1-i)]+1); //the first element of that 1 layer strip should be even
					}

					if (sublattice==3) {
						send_min[i] = (x0[i]%2!=0? x0[i]:x0[i]+ghosts); // only send odd number
						recv_min[i] = (x1[i]%2!=0? x1[i]:x1[i]+ghosts); // only recv odd number
						send_min[abs(1-i)] = (send_min[abs(1-i)]%2!=0?send_min[abs(1-i)]:send_min[abs(1-i)]+1); //the first element of that 1 layer strip should be odd
						recv_min[abs(1-i)] = (recv_min[abs(1-i)]%2!=0?recv_min[abs(1-i)]:recv_min[abs(1-i)]+1); //the first element of that 1 layer strip should be odd
					}

					if (sublattice==1) {
						if (i==0) {
							send_min[i] = (x0[i]%2==0? x0[i]:x0[i]+ghosts); // only send even number
							recv_min[i] = (x1[i]%2==0? x1[i]:x1[i]+ghosts); // only recv even number
							send_min[abs(1-i)] = (send_min[abs(1-i)]%2!=0?send_min[abs(1-i)]:send_min[abs(1-i)]+1); //the first element of that 1 layer strip should be odd
							recv_min[abs(1-i)] = (recv_min[abs(1-i)]%2!=0?recv_min[abs(1-i)]:recv_min[abs(1-i)]+1); //the first element of that 1 layer strip should be odd
						} else if (i==1) {
							send_min[i] = (x0[i]%2!=0? x0[i]:x0[i]+ghosts); // only send odd number
							recv_min[i] = (x1[i]%2!=0? x1[i]:x1[i]+ghosts); // only recv odd number
							send_min[abs(1-i)] = (send_min[abs(1-i)]%2==0?send_min[abs(1-i)]:send_min[abs(1-i)]+1); //the first element of that 1 layer strip should be even
							recv_min[abs(1-i)] = (recv_min[abs(1-i)]%2==0?recv_min[abs(1-i)]:recv_min[abs(1-i)]+1); //the first element of that 1 layer strip should be even
						}
					}

					if (sublattice==2) {
						if (i==0) {
							send_min[i] = (x0[i]%2!=0? x0[i]:x0[i]+ghosts); // only send odd number
							recv_min[i] = (x1[i]%2!=0? x1[i]:x1[i]+ghosts); // only recv odd number
							send_min[abs(1-i)] = (send_min[abs(1-i)]%2==0?send_min[abs(1-i)]:send_min[abs(1-i)]+1); //the first element of that 1 layer strip should be even
							recv_min[abs(1-i)] = (recv_min[abs(1-i)]%2==0?recv_min[abs(1-i)]:recv_min[abs(1-i)]+1); //the first element of that 1 layer strip should be even
						} else if (i==1) {
							send_min[i] = (x0[i]%2==0? x0[i]:x0[i]+ghosts); // only send even number
							recv_min[i] = (x1[i]%2==0? x1[i]:x1[i]+ghosts); // only recv even number
							send_min[abs(1-i)] = (send_min[abs(1-i)]%2!=0?send_min[abs(1-i)]:send_min[abs(1-i)]+1); //the first element of that 1 layer strip should be odd
							recv_min[abs(1-i)] = (recv_min[abs(1-i)]%2!=0?recv_min[abs(1-i)]:recv_min[abs(1-i)]+1); //the first element of that 1 layer strip should be odd
						}
					}
				} else if (dim==3) {
					if (sublattice==0) { // 0,0,0
						send_min[i] = (x0[i]%2==0? x0[i]:x0[i]+ghosts); // only send even number
						recv_min[i] = (x1[i]%2==0? x1[i]:x1[i]+ghosts); // only recv even number
						for (int l=0; l<dim; l++) {
							if (l!=i) {
								send_min[l] = (send_min[l]%2==0?send_min[l]:send_min[l]+1); //the first element of that 1 layer strip should be even
								recv_min[l] = (recv_min[l]%2==0?recv_min[l]:recv_min[l]+1); //the first element of that 1 layer strip should be even
							}
						}
					}

					else if (sublattice==1) { //0,0,1
						if (i==0) { //only send/recv even
							send_min[i] = (x0[i]%2==0? x0[i]:x0[i]+ghosts); // only send even number
							recv_min[i] = (x1[i]%2==0? x1[i]:x1[i]+ghosts); // only recv even number
							send_min[1] = (send_min[1]%2==0?send_min[1]:send_min[1]+1); //the first element of that 1 layer strip should be even
							recv_min[1] = (recv_min[1]%2==0?recv_min[1]:recv_min[1]+1); //the first element of that 1 layer strip should be even
							send_min[2] = (send_min[2]%2!=0?send_min[2]:send_min[2]+1); //the first element of that 1 layer strip should be odd
							recv_min[2] = (recv_min[2]%2!=0?recv_min[2]:recv_min[2]+1); //the first element of that 1 layer strip should be odd
						} else if (i==1) { //only send/recv even
							send_min[i] = (x0[i]%2==0? x0[i]:x0[i]+ghosts); // only send even number
							recv_min[i] = (x1[i]%2==0? x1[i]:x1[i]+ghosts); // only recv even number
							send_min[0] = (send_min[0]%2==0?send_min[0]:send_min[0]+1); //the first element of that 1 layer strip should be even
							recv_min[0] = (recv_min[0]%2==0?recv_min[0]:recv_min[0]+1); //the first element of that 1 layer strip should be even
							send_min[2] = (send_min[2]%2!=0?send_min[2]:send_min[2]+1); //the first element of that 1 layer strip should be odd
							recv_min[2] = (recv_min[2]%2!=0?recv_min[2]:recv_min[2]+1); //the first element of that 1 layer strip should be odd
						} else if (i==2) { //only send/recv odd
							send_min[i] = (x0[i]%2!=0? x0[i]:x0[i]+ghosts); // only send odd number
							recv_min[i] = (x1[i]%2!=0? x1[i]:x1[i]+ghosts); // only recv odd number
							send_min[0] = (send_min[0]%2==0?send_min[0]:send_min[0]+1); //the first element of that 1 layer strip should be even
							recv_min[0] = (recv_min[0]%2==0?recv_min[0]:recv_min[0]+1); //the first element of that 1 layer strip should be even
							send_min[1] = (send_min[1]%2==0?send_min[1]:send_min[1]+1); //the first element of that 1 layer strip should be even
							recv_min[1] = (recv_min[1]%2==0?recv_min[1]:recv_min[1]+1); //the first element of that 1 layer strip should be even
						}
					}

					else if (sublattice==2) { //0,1,0
						if (i==0) { //only send/recv even
							send_min[i] = (x0[i]%2==0? x0[i]:x0[i]+ghosts); // only send even number
							recv_min[i] = (x1[i]%2==0? x1[i]:x1[i]+ghosts); // only recv even number
							send_min[1] = (send_min[1]%2!=0?send_min[1]:send_min[1]+1); //the first element of that 1 layer strip should be odd
							recv_min[1] = (recv_min[1]%2!=0?recv_min[1]:recv_min[1]+1); //the first element of that 1 layer strip should be odd
							send_min[2] = (send_min[2]%2==0?send_min[2]:send_min[2]+1); //the first element of that 1 layer strip should be even
							recv_min[2] = (recv_min[2]%2==0?recv_min[2]:recv_min[2]+1); //the first element of that 1 layer strip should be even
						} else if (i==1) { //only send/recv odd
							send_min[i] = (x0[i]%2!=0? x0[i]:x0[i]+ghosts); // only send odd number
							recv_min[i] = (x1[i]%2!=0? x1[i]:x1[i]+ghosts); // only recv odd number
							send_min[0] = (send_min[0]%2==0?send_min[0]:send_min[0]+1); //the first element of that 1 layer strip should be even
							recv_min[0] = (recv_min[0]%2==0?recv_min[0]:recv_min[0]+1); //the first element of that 1 layer strip should be even
							send_min[2] = (send_min[2]%2==0?send_min[2]:send_min[2]+1); //the first element of that 1 layer strip should be even
							recv_min[2] = (recv_min[2]%2==0?recv_min[2]:recv_min[2]+1); //the first element of that 1 layer strip should be even
						} else if (i==2) { //only send/recv even
							send_min[i] = (x0[i]%2==0? x0[i]:x0[i]+ghosts); // only send even number
							recv_min[i] = (x1[i]%2==0? x1[i]:x1[i]+ghosts); // only recv even number
							send_min[0] = (send_min[0]%2==0?send_min[0]:send_min[0]+1); //the first element of that 1 layer strip should be even
							recv_min[0] = (recv_min[0]%2==0?recv_min[0]:recv_min[0]+1); //the first element of that 1 layer strip should be even
							send_min[1] = (send_min[1]%2!=0?send_min[1]:send_min[1]+1); //the first element of that 1 layer strip should be odd
							recv_min[1] = (recv_min[1]%2!=0?recv_min[1]:recv_min[1]+1); //the first element of that 1 layer strip should be odd
						}
					}

					else if (sublattice==3) { //0,1,1
						if (i==0) { //only send/recv even
							send_min[i] = (x0[i]%2==0? x0[i]:x0[i]+ghosts); // only send even number
							recv_min[i] = (x1[i]%2==0? x1[i]:x1[i]+ghosts); // only recv even number
							send_min[1] = (send_min[1]%2!=0?send_min[1]:send_min[1]+1); //the first element of that 1 layer strip should be odd
							recv_min[1] = (recv_min[1]%2!=0?recv_min[1]:recv_min[1]+1); //the first element of that 1 layer strip should be odd
							send_min[2] = (send_min[2]%2!=0?send_min[2]:send_min[2]+1); //the first element of that 1 layer strip should be odd
							recv_min[2] = (recv_min[2]%2!=0?recv_min[2]:recv_min[2]+1); //the first element of that 1 layer strip should be odd
						} else if (i==1) { //only send/recv odd
							send_min[i] = (x0[i]%2!=0? x0[i]:x0[i]+ghosts); // only send odd number
							recv_min[i] = (x1[i]%2!=0? x1[i]:x1[i]+ghosts); // only recv odd number
							send_min[0] = (send_min[0]%2==0?send_min[0]:send_min[0]+1); //the first element of that 1 layer strip should be even
							recv_min[0] = (recv_min[0]%2==0?recv_min[0]:recv_min[0]+1); //the first element of that 1 layer strip should be even
							send_min[2] = (send_min[2]%2!=0?send_min[2]:send_min[2]+1); //the first element of that 1 layer strip should be odd
							recv_min[2] = (recv_min[2]%2!=0?recv_min[2]:recv_min[2]+1); //the first element of that 1 layer strip should be odd
						} else if (i==2) { //only send/recv even
							send_min[i] = (x0[i]%2!=0? x0[i]:x0[i]+ghosts); // only send odd number
							recv_min[i] = (x1[i]%2!=0? x1[i]:x1[i]+ghosts); // only recv odd number
							send_min[0] = (send_min[0]%2==0?send_min[0]:send_min[0]+1); //the first element of that 1 layer strip should be even
							recv_min[0] = (recv_min[0]%2==0?recv_min[0]:recv_min[0]+1); //the first element of that 1 layer strip should be even
							send_min[1] = (send_min[1]%2!=0?send_min[1]:send_min[1]+1); //the first element of that 1 layer strip should be odd
							recv_min[1] = (recv_min[1]%2!=0?recv_min[1]:recv_min[1]+1); //the first element of that 1 layer strip should be odd
						}
					}

					else if (sublattice==4) { //1,0,0
						if (i==0) { //only send/recv odd
							send_min[i] = (x0[i]%2!=0? x0[i]:x0[i]+ghosts); // only send odd number
							recv_min[i] = (x1[i]%2!=0? x1[i]:x1[i]+ghosts); // only recv odd number
							send_min[1] = (send_min[1]%2==0?send_min[1]:send_min[1]+1); //the first element of that 1 layer strip should be even
							recv_min[1] = (recv_min[1]%2==0?recv_min[1]:recv_min[1]+1); //the first element of that 1 layer strip should be even
							send_min[2] = (send_min[2]%2==0?send_min[2]:send_min[2]+1); //the first element of that 1 layer strip should be even
							recv_min[2] = (recv_min[2]%2==0?recv_min[2]:recv_min[2]+1); //the first element of that 1 layer strip should be even
						} else if (i==1) { //only send/recv even
							send_min[i] = (x0[i]%2==0? x0[i]:x0[i]+ghosts); // only send even number
							recv_min[i] = (x1[i]%2==0? x1[i]:x1[i]+ghosts); // only recv even number
							send_min[0] = (send_min[0]%2!=0?send_min[0]:send_min[0]+1); //the first element of that 1 layer strip should be odd
							recv_min[0] = (recv_min[0]%2!=0?recv_min[0]:recv_min[0]+1); //the first element of that 1 layer strip should be odd
							send_min[2] = (send_min[2]%2==0?send_min[2]:send_min[2]+1); //the first element of that 1 layer strip should be even
							recv_min[2] = (recv_min[2]%2==0?recv_min[2]:recv_min[2]+1); //the first element of that 1 layer strip should be even
						} else if (i==2) { //only send/recv even
							send_min[i] = (x0[i]%2==0? x0[i]:x0[i]+ghosts); // only send even number
							recv_min[i] = (x1[i]%2==0? x1[i]:x1[i]+ghosts); // only recv even number
							send_min[0] = (send_min[0]%2!=0?send_min[0]:send_min[0]+1); //the first element of that 1 layer strip should be odd
							recv_min[0] = (recv_min[0]%2!=0?recv_min[0]:recv_min[0]+1); //the first element of that 1 layer strip should be odd
							send_min[1] = (send_min[1]%2==0?send_min[1]:send_min[1]+1); //the first element of that 1 layer strip should be even
							recv_min[1] = (recv_min[1]%2==0?recv_min[1]:recv_min[1]+1); //the first element of that 1 layer strip should be even
						}
					}

					else if (sublattice==5) { //1,0,1
						if (i==0) { //only send/recv odd
							send_min[i] = (x0[i]%2!=0? x0[i]:x0[i]+ghosts); // only send odd number
							recv_min[i] = (x1[i]%2!=0? x1[i]:x1[i]+ghosts); // only recv odd number
							send_min[1] = (send_min[1]%2==0?send_min[1]:send_min[1]+1); //the first element of that 1 layer strip should be even
							recv_min[1] = (recv_min[1]%2==0?recv_min[1]:recv_min[1]+1); //the first element of that 1 layer strip should be even
							send_min[2] = (send_min[2]%2!=0?send_min[2]:send_min[2]+1); //the first element of that 1 layer strip should be odd
							recv_min[2] = (recv_min[2]%2!=0?recv_min[2]:recv_min[2]+1); //the first element of that 1 layer strip should be odd
						} else if (i==1) { //only send/recv even
							send_min[i] = (x0[i]%2==0? x0[i]:x0[i]+ghosts); // only send even number
							recv_min[i] = (x1[i]%2==0? x1[i]:x1[i]+ghosts); // only recv even number
							send_min[0] = (send_min[0]%2!=0?send_min[0]:send_min[0]+1); //the first element of that 1 layer strip should be odd
							recv_min[0] = (recv_min[0]%2!=0?recv_min[0]:recv_min[0]+1); //the first element of that 1 layer strip should be odd
							send_min[2] = (send_min[2]%2!=0?send_min[2]:send_min[2]+1); //the first element of that 1 layer strip should be odd
							recv_min[2] = (recv_min[2]%2!=0?recv_min[2]:recv_min[2]+1); //the first element of that 1 layer strip should be odd
						} else if (i==2) { //only send/recv odd
							send_min[i] = (x0[i]%2!=0? x0[i]:x0[i]+ghosts); // only send odd number
							recv_min[i] = (x1[i]%2!=0? x1[i]:x1[i]+ghosts); // only recv odd number
							send_min[0] = (send_min[0]%2!=0?send_min[0]:send_min[0]+1); //the first element of that 1 layer strip should be odd
							recv_min[0] = (recv_min[0]%2!=0?recv_min[0]:recv_min[0]+1); //the first element of that 1 layer strip should be odd
							send_min[1] = (send_min[1]%2==0?send_min[1]:send_min[1]+1); //the first element of that 1 layer strip should be even
							recv_min[1] = (recv_min[1]%2==0?recv_min[1]:recv_min[1]+1); //the first element of that 1 layer strip should be even
						}
					}

					else if (sublattice==6) { //1,1,0
						if (i==0) { //only send/recv odd
							send_min[i] = (x0[i]%2!=0? x0[i]:x0[i]+ghosts); // only send odd number
							recv_min[i] = (x1[i]%2!=0? x1[i]:x1[i]+ghosts); // only recv odd number
							send_min[1] = (send_min[1]%2!=0?send_min[1]:send_min[1]+1); //the first element of that 1 layer strip should be odd
							recv_min[1] = (recv_min[1]%2!=0?recv_min[1]:recv_min[1]+1); //the first element of that 1 layer strip should be odd
							send_min[2] = (send_min[2]%2==0?send_min[2]:send_min[2]+1); //the first element of that 1 layer strip should be even
							recv_min[2] = (recv_min[2]%2==0?recv_min[2]:recv_min[2]+1); //the first element of that 1 layer strip should be even
						} else if (i==1) { //only send/recv even
							send_min[i] = (x0[i]%2!=0? x0[i]:x0[i]+ghosts); // only send odd number
							recv_min[i] = (x1[i]%2!=0? x1[i]:x1[i]+ghosts); // only recv odd number
							send_min[0] = (send_min[0]%2!=0?send_min[0]:send_min[0]+1); //the first element of that 1 layer strip should be odd
							recv_min[0] = (recv_min[0]%2!=0?recv_min[0]:recv_min[0]+1); //the first element of that 1 layer strip should be odd
							send_min[2] = (send_min[2]%2==0?send_min[2]:send_min[2]+1); //the first element of that 1 layer strip should be even
							recv_min[2] = (recv_min[2]%2==0?recv_min[2]:recv_min[2]+1); //the first element of that 1 layer strip should be even
						} else if (i==2) { //only send/recv odd
							send_min[i] = (x0[i]%2==0? x0[i]:x0[i]+ghosts); // only send even number
							recv_min[i] = (x1[i]%2==0? x1[i]:x1[i]+ghosts); // only recv even number
							send_min[0] = (send_min[0]%2!=0?send_min[0]:send_min[0]+1); //the first element of that 1 layer strip should be odd
							recv_min[0] = (recv_min[0]%2!=0?recv_min[0]:recv_min[0]+1); //the first element of that 1 layer strip should be odd
							send_min[1] = (send_min[1]%2!=0?send_min[1]:send_min[1]+1); //the first element of that 1 layer strip should be odd
							recv_min[1] = (recv_min[1]%2!=0?recv_min[1]:recv_min[1]+1); //the first element of that 1 layer strip should be odd
						}
					}

					else if (sublattice==7) { //1,1,1
						send_min[i] = (x0[i]%2!=0? x0[i]:x0[i]+ghosts); // only send odd number
						recv_min[i] = (x1[i]%2!=0? x1[i]:x1[i]+ghosts); // only recv odd number
						for (int l=0; l<dim; l++) {
							if (l!=i) {
								send_min[l] = (send_min[l]%2!=0?send_min[l]:send_min[l]+1); //the first element of that 1 layer strip should be odd
								recv_min[l] = (recv_min[l]%2!=0?recv_min[l]:recv_min[l]+1); //the first element of that 1 layer strip should be odd
							}
						}
					}
				}//dim == 3

				unsigned long send_size = this->buffer_size_save(send_min, send_max);
				unsigned long recv_size = 0;

				// Small data transfer: blocking Sendrecv should scale -- but don't plan on it.
				MPI::Request requests[2];
				requests[0] = MPI::COMM_WORLD.Isend(&send_size, 1, MPI_UNSIGNED_LONG, send_proc, 300); // send number of ghosts
				requests[1] = MPI::COMM_WORLD.Irecv(&recv_size, 1, MPI_UNSIGNED_LONG, recv_proc, 300); // receive number of incoming ghosts
				MPI::Request::Waitall(2, requests);
				MPI::COMM_WORLD.Barrier();
				char* send_buffer = new char[send_size];
				char* recv_buffer = new char[recv_size];

				send_size = this->to_buffer_save(send_buffer, send_min, send_max);

				// Large data transfer requires non-blocking communication
				requests[0] = MPI::COMM_WORLD.Isend(send_buffer, send_size, MPI_CHAR, send_proc, 400); // send ghosts
				requests[1] = MPI::COMM_WORLD.Irecv(recv_buffer, recv_size, MPI_CHAR, recv_proc, 400); // receive ghosts
				MPI::Request::Waitall(2, requests);
				MPI::COMM_WORLD.Barrier();

				this->from_buffer_save(recv_buffer, recv_min, recv_max); // populate ghost cell data from buffer

				delete [] send_buffer;
				send_buffer=NULL;
				delete [] recv_buffer;
				recv_buffer=NULL;
			}
		}
		MPI::COMM_WORLD.Barrier();
		#endif
	}

	unsigned long buffer_size_save(const int min[dim], const int max[dim]) const
	{
		return buffer_size_save(data, 0, min, max);
	}
	unsigned long buffer_size_save(T* p, int i, const int min[dim], const int max[dim]) const
	{
		unsigned long size = 0;
		if (i == dim - 1)
			for (int x = min[i]; x < max[i]; x+=2)
				size += MMSP::buffer_size(*(p + (x - s0[i]) * sx[i]));

		else
			for (int x = min[i]; x < max[i]; x+=2)
				size += buffer_size_save(p + (x - s0[i]) * sx[i], i + 1, min, max);
		return size;
	}

	unsigned long to_buffer_save(char* buffer, const int min[dim], const int max[dim]) const
	{
		return to_buffer_save(buffer, data, 0, min, max);
	}

	unsigned long to_buffer_save(char* buffer, T* p, int i, const int min[dim], const int max[dim]) const
	{
		unsigned long size = 0;
		if (i == dim - 1)
			for (int x = min[i]; x < max[i]; x+=2)
				size += MMSP::to_buffer(*(p + (x - s0[i]) * sx[i]), buffer + size);
		else
			for (int x = min[i]; x < max[i]; x+=2)
				size += to_buffer_save(buffer + size, p + (x - s0[i]) * sx[i], i + 1, min, max);
		return size;
	}

	unsigned long from_buffer_save(char* buffer, const int min[dim], const int max[dim])
	{
		return from_buffer_save(buffer, data, 0, min, max);
	}

	unsigned long from_buffer_save(char* buffer, T* p, int i, const int min[dim], const int max[dim])
	{
		unsigned long size = 0;
		if (i == dim - 1) {
			for (int x = min[i]; x < max[i]; x+=2)
				size += MMSP::from_buffer(*(p + (x - s0[i]) * sx[i]), buffer + size);
		} else {
			for (int x = min[i]; x < max[i]; x+=2)
				size += from_buffer_save(buffer + size, p + (x - s0[i]) * sx[i], i + 1, min, max);
		}
		return size;
	}
	// buffer I/O
	unsigned long buffer_size() const
	{
		return buffer_size(x0, x1);
	}

	unsigned long buffer_size(const int min[dim], const int max[dim]) const
	{
		return buffer_size(data, 0, min, max);
	}

	unsigned long buffer_size(T* p, int i, const int min[dim], const int max[dim]) const
	{
		unsigned long size = 0;
		if (i == dim - 1)
			for (int x = min[i]; x < max[i]; x++)
				size += MMSP::buffer_size(*(p + (x - s0[i]) * sx[i]));
		else
			for (int x = min[i]; x < max[i]; x++)
				size += buffer_size(p + (x - s0[i]) * sx[i], i + 1, min, max);
		return size;
	}

	unsigned long to_buffer(char* buffer) const
	{
		return to_buffer(buffer, x0, x1);
	}

	unsigned long to_buffer(char* buffer, const int min[dim], const int max[dim]) const
	{
		return to_buffer(buffer, data, 0, min, max);
	}

	unsigned long to_buffer(char* buffer, T* p, int i, const int min[dim], const int max[dim]) const
	{
		unsigned long size = 0;
		if (i == dim - 1)
			for (int x = min[i]; x < max[i]; x++)
				size += MMSP::to_buffer(*(p + (x - s0[i]) * sx[i]), buffer + size);
		else
			for (int x = min[i]; x < max[i]; x++)
				size += to_buffer(buffer + size, p + (x - s0[i]) * sx[i], i + 1, min, max);
		return size;
	}

	unsigned long from_buffer(char* buffer)
	{
		return from_buffer(buffer, x0, x1);
	}

	unsigned long from_buffer(char* buffer, const int min[dim], const int max[dim])
	{
		return from_buffer(buffer, data, 0, min, max);
	}

	unsigned long from_buffer(char* buffer, T* p, int i, const int min[dim], const int max[dim])
	{
		unsigned long size = 0;
		if (i == dim - 1) {
			for (int x = min[i]; x < max[i]; x++)
				size += MMSP::from_buffer(*(p + (x - s0[i]) * sx[i]), buffer + size);
		} else {
			for (int x = min[i]; x < max[i]; x++)
				size += from_buffer(buffer + size, p + (x - s0[i]) * sx[i], i + 1, min, max);
		}
		return size;
	}

	// file I/O
	void input(const char* filename, int GHOSTS = 1, int SINGLE = false)
	{
		// file open error check
		std::ifstream input(filename);
		if (!input) {
			std::cerr << "File input error: could not open ";
			std::cerr << filename << "." << std::endl;
			MMSP::Abort(-1);
		}

		// grid data type error check
		std::string type;
		getline(input, type, '\n');
		if (type != name(*this)) {
			std::cerr << "File read error: wrong data type (" << type << ")." << std::endl;
			MMSP::Abort(-2);
		}

		// dimension error check
		int dimen;
		input >> dimen;
		if (dimen != dim) {
			std::cerr << "File read error: wrong dimension (" << dimen << ")." << std::endl;
			MMSP::Abort(-3);
		}

		// read number of fields
		input >> fields;

		// read grid size
		for (int i=0; i<dim; i++)
			input >> g0[i] >> g1[i];

		// set number of ghosts
		ghosts = GHOSTS;
		#ifndef MPI_VERSION
		ghosts = 0;
		#endif

		// setup grid parameters
		if (data!=NULL) {
			delete [] data;
			data=NULL;
		}
		setup(SINGLE);

		// read cell spacing
		for (int i=0; i<dim; i++)
			input >> dx[i];

		// ignore trailing endlines
		input.ignore(10, '\n');

		// input grid data
		read(input, GHOSTS);

		// ghostswap if necessary
		if (not SINGLE) ghostswap();
		input.close();
	}

	void read(std::ifstream& file, int GHOSTS = 1)
	{
		/*
			Reads each block of the input file and constructs a
			temporary grid, "GRID". Then compares the spatial extents of
			the block (lmin, lmax) to the local grid (this->x0, this->x1).
			Data is copied from the region where both overlap, if it exists.
			Then the next block is read.
		*/
		// read number of blocks
		int blocks;
		file.read(reinterpret_cast<char*>(&blocks), sizeof(blocks));

		#ifdef GRIDDEBUG
		int actual_read=0;
		unsigned long data_read=0;
		#endif

		// for each block...
		for (int i=0; i<blocks; i++) {
			int lmin[dim];
			int lmax[dim];
			// read block limits
			for (int j=0; j<dim; j++) {
				file.read(reinterpret_cast<char*>(&lmin[j]), sizeof(lmin[j]));
				file.read(reinterpret_cast<char*>(&lmax[j]), sizeof(lmax[j]));
			}
			int blo[dim];
			int bhi[dim];
			// read boundary conditions
			for (int j=0; j<dim; j++) {
				file.read(reinterpret_cast<char*>(&blo[j]), sizeof(blo[j]));
				file.read(reinterpret_cast<char*>(&bhi[j]), sizeof(bhi[j]));
			}

			// read block data
			unsigned long size_on_disk, size_in_mem;
			file.read(reinterpret_cast<char*>(&size_in_mem), sizeof(size_in_mem)); // read grid data size
			file.read(reinterpret_cast<char*>(&size_on_disk), sizeof(size_on_disk)); // read compressed size

			// find overlapping region
			int min[dim];
			int max[dim];
			bool overlap = true;
			for (int j=0; j<dim; j++) {
				min[j] = (lmin[j] < x0[j]) ? x0[j] : lmin[j];
				max[j] = (lmax[j] > x1[j]) ? x1[j] : lmax[j];
				if (min[j] >= max[j]) overlap = false;
			}

			if (overlap) {
				#ifdef GRIDDEBUG
				++actual_read;
				data_read+=size_on_disk;
				#endif
				char* buffer = new char[size_on_disk];
				file.read(buffer, size_on_disk);
				grid<dim, T> GRID(fields, lmin, lmax, 0, true);
				if (size_in_mem!=size_on_disk) {
					#ifdef RAW
					std::cerr<<"Unable to uncompress data: compiled without zlib."<<std::endl;
					MMSP::Abort(1);
					#else
					// Uncompress data
					char* raw = new char[size_in_mem];
					int status = uncompress(reinterpret_cast<Bytef*>(raw), &size_in_mem, reinterpret_cast<Bytef*>(buffer), size_on_disk);
					switch ( status ) {
					case Z_OK:
						break;
					case Z_MEM_ERROR:
						std::cerr << "Uncompress: out of memory." << std::endl;
						MMSP::Abort(1);    // quit.
						break;
					case Z_BUF_ERROR:
						std::cerr << "Uncompress: output buffer wasn't large enough." << std::endl;
						MMSP::Abort(1);    // quit.
						break;
					}
					GRID.from_buffer(raw);
					delete [] raw;
					raw=NULL;
					#endif
				} else GRID.from_buffer(buffer);
				delete [] buffer;
				buffer=NULL;

				// copy block data that overlaps
				unsigned long size = GRID.buffer_size(min, max);
				buffer = new char[size];
				GRID.to_buffer(buffer, min, max);
				this->from_buffer(buffer, min, max);
				delete [] buffer;
				buffer=NULL;

				// set boundary conditions from file
				for (int j=0; j<dim; j++) {
					if (x0[j]==lmin[j]) b0[j]=blo[j];
					if (x1[j]==lmax[j]) b1[j]=bhi[j];
				}
			} else {
				// No overlap.
				file.seekg(size_on_disk, file.cur);
			}
		}

		#ifdef MPI_VERSION
		MPI::COMM_WORLD.Barrier();
		#endif
	}

	void output(const char* filename) const
	{
		#ifndef MPI_VERSION
		unsigned int np=1;
		// file open error check
		std::ofstream output(filename);
		if (!output) {
			std::cerr << "File output error: could not open ";
			std::cerr << filename << "." << std::endl;
			MMSP::Abort(-1);
		}

		std::stringstream outstr;

		// get grid data type
		std::string type = name(*this);
		outstr << type << '\n';

		// get grid dimension
		outstr << dim << '\n';

		// get number of fields
		outstr << fields << '\n';

		// get grid size
		for (int i=0; i<dim; i++) outstr << g0[i] << " " << g1[i] << '\n';

		// get cell spacing
		for (int i=0; i<dim; i++) outstr << dx[i] << '\n';

		// Write file header to file
		output.write(outstr.str().c_str(), outstr.str().size());
		// Write number of blocks (processors) to file
		output.write(reinterpret_cast<const char*>(&np), sizeof(np));

		// get grid data to write
		char* buffer;
		unsigned long size_of_buffer = this->write_buffer(buffer);
		// output grid data
		output.write(buffer, size_of_buffer);
		delete [] buffer;
		buffer=NULL;


		#else
		/* MPI-IO write to disk */

		// MPI C-style functions require char*, not const char*, filename
		char fname[FILENAME_MAX] = {}; // initializes array with null chars
		// C-style strings are null-terminated ('\0') by definition
		for (unsigned int i=0; i<FILENAME_MAX && filename[i]!='\0'; i++)
			fname[i]=filename[i];
		MPI::COMM_WORLD.Barrier();
		unsigned int rank = MPI::COMM_WORLD.Get_rank();
		unsigned int np = MPI::COMM_WORLD.Get_size();
		MPI_Request request;
		MPI_Status status;
		int mpi_err = 0;

		// Read filesystem block size (using statvfs). Default to 4096 B.
		struct statvfs buf;
		const unsigned long blocksize = (statvfs(".", &buf) == -1)?4096:buf.f_bsize;

		if (blocksize<1048576) {
			// Standard MPI-IO: every rank writes to disk
			#ifdef BGQ
			if (rank==0) std::cout<<"Bug: using stock MPI-IO, instead of BGQ IO!"<<std::endl;
			#endif
			MPI_File output;
<<<<<<< HEAD
			if (rank==0)
				MPI_File_delete(fname,MPI_INFO_NULL);
			MPI::COMM_WORLD.Barrier();
			int mpi_err = MPI_File_open(MPI_COMM_WORLD, fname, MPI_MODE_CREATE|MPI_MODE_EXCL|MPI_MODE_WRONLY, MPI_INFO_NULL, &output);
			if (mpi_err != MPI_SUCCESS) {
				char error_string[256];
				int length_of_error_string=256;
				MPI_Error_string(mpi_err, error_string, &length_of_error_string);
				fprintf(stderr, "Error opening output file %s on rank %3d: %s\n", fname, rank, error_string);
				MMSP::Abort(-1);
=======
			mpi_err = MPI_File_open(MPI_COMM_WORLD, fname, MPI_MODE_WRONLY|MPI_MODE_EXCL|MPI_MODE_CREATE, MPI_INFO_NULL, &output);
			if (mpi_err != MPI_SUCCESS) {
				if (rank==0)
					MPI_File_delete(fname,MPI_INFO_NULL);
				mpi_err = MPI_File_open(MPI_COMM_WORLD, fname, MPI_MODE_WRONLY|MPI_MODE_EXCL|MPI_MODE_CREATE, MPI_INFO_NULL, &output);
				assert(mpi_err==MPI_SUCCESS);
			}
			if (!output) {
				std::cerr << "File output error: could not open " << fname << "." << std::endl;
				exit(-1);
>>>>>>> 9a41f7c8
			}

			// Generate MMSP header from rank 0
			unsigned long header_offset=0;
			if (rank == 0) {
				std::stringstream outstr;
				// get grid data type
				std::string type = name(*this);

				outstr << type << '\n';
				outstr << dim << '\n';
				outstr << fields << '\n';

				for (int i=0; i<dim; i++) outstr << g0[i] << " " << g1[i] << '\n'; // global grid dimensions
				for (int i=0; i<dim; i++) outstr << dx[i] << '\n'; // grid spacing

				// Write MMSP header to file
				header_offset=outstr.str().size();
				char* header = new char[header_offset];
				for (unsigned int i=0; i<header_offset; i++)
					header[i] = outstr.str()[i];
				MPI_File_sync(output);
				MPI_File_iwrite_at(output,0,header, header_offset, MPI_CHAR, &request);
				MPI_Wait(&request, &status);
				MPI_File_sync(output);
				// Write number of blocks (processors) to file
				MPI_File_iwrite_at(output,header_offset,reinterpret_cast<char*>(&np), sizeof(np), MPI_CHAR, &request);
				MPI_Wait(&request, &status);
				MPI_File_sync(output);
				header_offset+=sizeof(np);
				delete [] header;
				header=NULL;
			}
			MPI::COMM_WORLD.Barrier();
			MPI_File_sync(output);
			MPI::COMM_WORLD.Bcast(&header_offset, 1, MPI_UNSIGNED_LONG, 0); // broadcast header size from rank 0

			// get grid data to write
			char* buffer=NULL;
			unsigned long size_of_buffer = this->write_buffer(buffer);
			assert(buffer!=NULL);

			// Compute file offsets based on buffer sizes
			unsigned long* datasizes = new unsigned long[np];
			MPI::COMM_WORLD.Barrier();
			MPI::COMM_WORLD.Allgather(&size_of_buffer, 1, MPI_UNSIGNED_LONG, datasizes, 1, MPI_UNSIGNED_LONG);

			// Pre-allocate disk space
			unsigned long filesize=0;
			for (unsigned int i=0; i<np; ++i) filesize+=datasizes[i];
			MPI::COMM_WORLD.Barrier();
			MPI_File_preallocate(output, filesize);

			unsigned long* offsets = new unsigned long[np];
			offsets[0]=header_offset;
			for (unsigned int n=1; n<np; ++n) {
				assert(datasizes[n] < static_cast<unsigned long>(std::numeric_limits<int>::max()));
				offsets[n]=offsets[n-1]+datasizes[n-1];
			}
			#ifdef GRIDDEBUG
			assert(datasizes[rank]==size_of_buffer);
			if (rank==0) std::cout<<"  Synchronized data offsets on "<<np<<" ranks. Total size: "<<offsets[np-1]+datasizes[np-1]<<" B."<<std::endl;
			#endif

			// Write buffer to disk
			MPI_File_sync(output);
			MPI::COMM_WORLD.Barrier();
			MPI_File_iwrite_at(output,offsets[rank],buffer,datasizes[rank],MPI_CHAR,&request);
			MPI_Wait(&request, &status);
			#ifdef GRIDDEBUG
			int error, write_errors=0;
			MPI_Get_count(&status, MPI_INT, &error);
			if (error!=0)
				std::cerr<<"  Error on Rank "<<rank<<": "<<MPI::Get_error_class(error)<<std::endl;
			MPI::COMM_WORLD.Allreduce(&error, &write_errors, 1, MPI_INT, MPI_SUM);
			if (rank==0) std::cout<<"  Write finished on "<<np-write_errors<<'/'<<np<<" ranks."<<std::endl;
			assert(write_errors==0);
			#endif
			delete [] buffer;
			buffer=NULL;

			MPI::COMM_WORLD.Barrier();
			MPI_File_sync(output);
			// Make sure everything's written before closing the file.
			MPI_Offset actual_size;
			MPI_File_get_size(output,&actual_size);
			if (rank==0) {
				#ifdef GRIDDEBUG
				std::cout<<fname<<" should be "<<offsets[np-1]+datasizes[np-1]<<" B;";
				std::cout<<" wrote "<<actual_size<<" B to disk."<<std::endl;
				#endif
				assert(offsets[np-1]+datasizes[np-1] == static_cast<unsigned long>(actual_size));
			}
			MPI::COMM_WORLD.Barrier();
			MPI_File_close(&output);
			delete [] offsets;
			offsets=NULL;
			delete [] datasizes;
			datasizes=NULL;

		} else {

			// Custom MPI-IO for large-block filesystems, such as IBM GPFS:
			// Two-stage aggregate+write IO, one rank per block at MOST
			// create buffer pointers
			unsigned long* datasizes = NULL;
			unsigned long* offsets = NULL;
			unsigned long* aoffsets = NULL;
			unsigned long* misalignments = NULL;
			char* databuffer=NULL;
			char* headbuffer=NULL;
			char* filebuffer=NULL;
			unsigned int* writeranks=NULL;
			MPI_Request* recvrequests = NULL;
			MPI_Status* recvstatuses = NULL;

			// get grid data to write
			const unsigned long size_of_buffer = write_buffer(databuffer);
			assert(databuffer!=NULL);
			// Generate MMSP header from rank 0
			unsigned long header_offset=0;
			if (rank==0) {
				// get grid data type
				std::string type = name(*this);

				std::stringstream outstr;
				outstr << type << '\n';
				outstr << dim << '\n';
				outstr << MMSP::fields(*this) << '\n';

				for (int i=0; i<dim; i++) outstr << MMSP::g0(*this,i) << " " << MMSP::g1(*this,i) << '\n'; // global grid dimensions
				for (int i=0; i<dim; i++) outstr << MMSP::dx(*this,i) << '\n'; // grid spacing

				// Write MMSP header to buffer
				header_offset=outstr.str().size();
				headbuffer = new char[header_offset+sizeof(rank)];
				memcpy(headbuffer, outstr.str().c_str(), header_offset);
				memcpy(headbuffer+header_offset, reinterpret_cast<const char*>(&np), sizeof(np));
				header_offset+=sizeof(rank);
			}
			MPI::COMM_WORLD.Bcast(&header_offset, 1, MPI_UNSIGNED_LONG, 0); // broadcast header size from rank 0
			#ifdef GRIDDEBUG
			if (rank==0) std::cout<<"Prepared file header."<<std::endl;
			#endif
			MPI::COMM_WORLD.Barrier();

			// Compute file offsets based on buffer sizes
			datasizes = new unsigned long[np];
			MPI::COMM_WORLD.Allgather(&size_of_buffer, 1, MPI_UNSIGNED_LONG, datasizes, 1, MPI_UNSIGNED_LONG);
			#ifdef GRIDDEBUG
			if (rank==0) std::cout<<"Synchronized data sizes."<<std::endl;
			#endif

			// Determine disk space requirement
			unsigned long filesize=header_offset;
			for (unsigned int i=0; i<np; ++i) filesize+=datasizes[i];
			MPI::COMM_WORLD.Barrier();

			offsets = new unsigned long[np];
			offsets[0]=header_offset;
			for (unsigned int n=1; n<np; ++n) {
				assert(datasizes[n] < static_cast<unsigned long>(std::numeric_limits<int>::max()));
				offsets[n]=offsets[n-1]+datasizes[n-1];
			}
			offsets[0]=0;
			#ifdef GRIDDEBUG
			assert(datasizes[rank]==size_of_buffer);
			if (rank==0) std::cout<<"  Synchronized data offsets on "<<np<<" ranks. Total size: "<<offsets[np-1]+datasizes[np-1]<<" B."<<std::endl;
			#endif

			// Calculate number of  writers & write size
			unsigned long blocks = filesize/blocksize;
			while (blocks*blocksize<filesize)	++blocks;
			const unsigned int nwriters = (blocks>np)?np:blocks;
			const unsigned long writesize=blocksize*(blocks/nwriters);
			assert(writesize % blocksize==0);
			const unsigned long excessblocks=blocks % nwriters;
			bool isWriter=false;
			#ifdef GRIDDEBUG
			if (rank==0) std::cout<<"  Preparing "<<nwriters<<" aggregator/writers; writesize is "<<writesize<<" B, with "<<excessblocks<<" excess blocks."<<std::endl;
			#endif

			// Scan to determine which ranks are writers
			writeranks = new unsigned int[nwriters+1];
			aoffsets = new unsigned long[nwriters];
			writeranks[nwriters]=np-1; // generalization for last writer's benefit
			unsigned int temprank=0;
			for (unsigned int w=0; w<nwriters; w++) {
				unsigned long ws=(w<=excessblocks)?writesize+blocksize:writesize;
				// file offset of the w^th writer
				aoffsets[w]=(w>0)?ws+aoffsets[w-1]:0;
				while ((aoffsets[w] > offsets[temprank]+datasizes[temprank]) && temprank<np)
					temprank++;
				writeranks[w]=temprank;
				if (rank==temprank)
					isWriter=true;
				temprank++;
			}

			// Determine which rank to send data to
			unsigned int prevwriter=nwriters, nextwriter=0;
			if (rank==0) {
				prevwriter=0;
			} else {
				while (writeranks[prevwriter]>=rank)
					--prevwriter;
			}
			if (rank>=writeranks[nwriters-1]) {
				nextwriter=nwriters;
			} else {
				while (writeranks[nextwriter]<=rank)
					++nextwriter;
			}

			unsigned long ws = writesize;
			if (nextwriter<=excessblocks)
				ws+=blocksize;
			if (rank>=writeranks[nwriters-1])
				ws=filesize-aoffsets[nwriters-1]; // last block may be only partially-filled

			unsigned long deficiency=0;
			if (rank>0) {
				unsigned long prevws = (prevwriter>=excessblocks)?writesize:writesize+blocksize;
				deficiency = aoffsets[prevwriter]+prevws - offsets[rank];
				if (deficiency>datasizes[rank])
					deficiency=datasizes[rank];
			}
			// Collect block misalignments
			misalignments = new unsigned long[np];
			MPI::COMM_WORLD.Barrier();
			MPI::COMM_WORLD.Allgather(&deficiency, 1, MPI_UNSIGNED_LONG, misalignments, 1, MPI_UNSIGNED_LONG);

			#ifdef GRIDDEBUG
			if (datasizes[rank]-deficiency>ws)
				std::fprintf(stderr, "Error on Rank %u, alignment: buffered %lu B > writesize %lu B.\n", rank, datasizes[rank]-deficiency, ws);
			#endif

			// Accumulate data
			const unsigned int silentranks=writeranks[nextwriter]-rank; // number of MPI ranks between this rank and the next writer
			MPI_Request sendrequest;
			MPI::COMM_WORLD.Barrier();
			if (isWriter) {
				// This rank is a writer.
				assert(misalignments[rank] < datasizes[rank]);
				#ifdef GRIDDEBUG
				if (rank>0 && writeranks[prevwriter+1]!=rank)
					std::fprintf(stderr, "Error on Rank %u, writer ID: %u != %u\n", rank, writeranks[prevwriter+1], rank);
				#endif

				// Copy local data into filebuffer
				filebuffer = new char[ws];
				char* p = filebuffer;
				if (rank==0) {
					memcpy(p, headbuffer, header_offset);
					p+=header_offset;
				}
				#ifdef GRIDDEBUG
				if (datasizes[rank]-misalignments[rank]>ws)
					std::fprintf(stderr, "Error on Rank %u, memcpy: %lu B > %lu B\n", rank, datasizes[rank]-misalignments[rank], ws);
				#endif
				char* q=databuffer+misalignments[rank];
				memcpy(p, q, datasizes[rank]-misalignments[rank]);
				p+=datasizes[rank]-misalignments[rank];

				// Recv remote data into filebuffer
				if (silentranks>0) {
					recvrequests = new MPI_Request[silentranks];
					recvstatuses = new MPI_Status[silentranks];
				}
				for (unsigned int i=0; i<silentranks && rank+i+1<np; i++) {
					unsigned int recv_proc = rank+i+1;
					assert(recv_proc!=rank && recv_proc<np);
					#ifdef GRIDDEBUG
					if (recv_proc<rank || recv_proc>np)
						std::fprintf(stderr, "Error on Rank %u, receiving: recv_proc=%i\n", rank, recv_proc);
					#endif
					unsigned long recv_size = misalignments[recv_proc];
					if (recv_size==0) continue;
					#ifdef GRIDDEBUG
					if (p+recv_size>filebuffer+ws)
						std::fprintf(stderr, "Error on Rank %u, receiving from %i: %lu B > %lu B\n", rank, recv_proc, p-filebuffer, ws-recv_size);
					#endif
					MPI_Irecv(p, recv_size, MPI_CHAR, recv_proc, recv_proc, MPI::COMM_WORLD, &recvrequests[i]);
					p+=recv_size;
				}
				#ifdef GRIDDEBUG
				if (p-filebuffer!=int(ws))
					std::fprintf(stderr, "Error on Rank %u, total received: %i B != %lu B\n", rank, int(p-filebuffer), ws);
				#endif
				if (rank>0 && misalignments[rank]>0) {
					q=databuffer;
					assert(writeranks[prevwriter]<rank);
					MPI_Isend(q, misalignments[rank], MPI_CHAR, writeranks[prevwriter], rank, MPI::COMM_WORLD, &sendrequest);
				}
			}
			if (misalignments[rank] >= datasizes[rank]) {
				assert(writeranks[prevwriter]<rank && writeranks[prevwriter]<np);
				MPI_Isend(databuffer, datasizes[rank], MPI_CHAR, writeranks[prevwriter], rank, MPI::COMM_WORLD, &sendrequest);
			}
			if (recvrequests != NULL)
				MPI_Waitall(silentranks, recvrequests, recvstatuses);
			if (rank>0) MPI_Wait(&sendrequest, &status);
			MPI::COMM_WORLD.Barrier();

			// file open error check
			#ifdef GRIDDEBUG
			if (rank==0) std::cout<<"  Opening "<<std::string(fname)<<" for output."<<std::endl;
			#endif
			MPI_File output;
<<<<<<< HEAD
			if (rank==0)
				MPI_File_delete(fname,MPI_INFO_NULL);
			MPI::COMM_WORLD.Barrier();
			int mpi_err = MPI_File_open(MPI_COMM_WORLD, fname, MPI_MODE_CREATE|MPI_MODE_EXCL|MPI_MODE_WRONLY, MPI_INFO_NULL, &output);
=======
			mpi_err = MPI_File_open(MPI_COMM_WORLD, fname, MPI_MODE_WRONLY|MPI_MODE_EXCL|MPI_MODE_CREATE, MPI_INFO_NULL, &output);
			if (mpi_err != MPI_SUCCESS) {
				if (rank==0)
					MPI_File_delete(fname,MPI_INFO_NULL);
				mpi_err = MPI_File_open(MPI_COMM_WORLD, fname, MPI_MODE_WRONLY|MPI_MODE_EXCL|MPI_MODE_CREATE, MPI_INFO_NULL, &output);
				assert(mpi_err==MPI_SUCCESS);
			}
			if (!output) {
				if (rank==0) std::cerr << "File output error: could not open " << fname << "." << std::endl;
				if (rank==0) std::cerr << "                   If it already exists, delete it and try again." << std::endl;
				exit(-1);
			}
>>>>>>> 9a41f7c8
			if (mpi_err != MPI_SUCCESS) {
				char error_string[256];
				int length_of_error_string=256;
				MPI_Error_string(mpi_err, error_string, &length_of_error_string);
				fprintf(stderr, "Error opening output file %s on rank %3d: %s\n", fname, rank, error_string);
				MMSP::Abort(-1);
			}

			// Write to disk
			if (filebuffer!=NULL) {
				unsigned int w=0;
				while (writeranks[w]!=rank) ++w;
				assert(w<nwriters);
				if (w==nwriters-1)
					assert(filesize-aoffsets[w]==ws);
				mpi_err = MPI_File_iwrite_at(output, aoffsets[w], filebuffer, ws, MPI_CHAR, &request);
				MPI_Wait(&request, &status);
				if (mpi_err != MPI_SUCCESS) {
					char error_string[256];
					int length_of_error_string=256;
					MPI_Error_string(mpi_err, error_string, &length_of_error_string);
					fprintf(stderr, "%3d: %s\n", rank, error_string);
				}
			} else {
				ws = 0; // not a writer
			}

			MPI::COMM_WORLD.Barrier();
			MPI_File_close(&output);
			if (recvrequests!=NULL) {
				delete [] recvrequests;
				recvrequests=NULL;
				delete [] recvstatuses;
				recvstatuses=NULL;
			}
			delete [] misalignments;
			misalignments = NULL;
			delete [] writeranks;
			writeranks=NULL;
			delete [] offsets;
			offsets=NULL;
			delete [] aoffsets;
			aoffsets=NULL;
			delete [] datasizes;
			datasizes=NULL;
			delete [] databuffer;
			databuffer=NULL;
			if (filebuffer!=NULL) {
				delete [] filebuffer;
				filebuffer=NULL;
			}
		}
		#endif
	}

	unsigned long write_buffer(char*& buf) const
	{
		// Find out how big the dataset is
		unsigned long size_in_mem = this->buffer_size();
		unsigned long size_on_disk = 1.125 * size_in_mem + 12;
		#ifdef RAW
		size_on_disk=size_in_mem;
		#endif

		// Figure out the block extents
		unsigned long header_size = 0;
		for (int j=0; j<dim; j++) {
			header_size += static_cast<unsigned long>(sizeof(x0[j]));
			header_size += static_cast<unsigned long>(sizeof(x1[j]));
			header_size += static_cast<unsigned long>(sizeof(b0[j]));
			header_size += static_cast<unsigned long>(sizeof(b1[j]));
		}
		// Make a buffer to hold all the data
		const unsigned long size_of_buffer = header_size + static_cast<unsigned long>(sizeof(size_in_mem))
		                     + size_on_disk + static_cast<unsigned long>(sizeof(size_on_disk));
		buf = new char[size_of_buffer];
		char* dst = buf;
		unsigned long increment=0; // number of bytes to copy

		// Write local limits
		for (int j=0; j<dim; j++) {
			increment = sizeof(x0[j]);
			memcpy(dst, reinterpret_cast<const char*>(&x0[j]), increment);
			dst += increment;
			increment = sizeof(x1[j]);
			memcpy(dst, reinterpret_cast<const char*>(&x1[j]), increment);
			dst += increment;
		}

		// Write local boundary conditions
		for (int j=0; j<dim; j++) {
			increment = sizeof(b0[j]);
			memcpy(dst, reinterpret_cast<const char*>(&b0[j]), increment);
			dst += increment;
			increment = sizeof(b1[j]);
			memcpy(dst, reinterpret_cast<const char*>(&b1[j]), increment);
			dst += increment;
		}

		// Write the size of the raw data block
		increment = sizeof(size_in_mem);
		memcpy(dst, reinterpret_cast<const char*>(&size_in_mem), increment);
		dst += increment;

		// Write the size of the compressed block
		#ifndef RAW
		char* q(dst); // save current location: need to re-write this value later
		#endif
		increment = sizeof(size_on_disk);
		memcpy(dst, reinterpret_cast<const char*>(&size_on_disk), increment);
		dst += increment;

		// Read the data block from grid private data
		#ifdef RAW
		size_on_disk=this->to_buffer(dst);
		#else
		char* raw = new char[size_in_mem];
		size_in_mem = this->to_buffer(raw);

		// Compress the data block to the buffer
		int level=9; // highest compression level (slowest speed)
		int status = compress2(reinterpret_cast<Bytef*>(dst), &size_on_disk, reinterpret_cast<Bytef*>(raw), size_in_mem, level);
		switch (status) {
		case Z_OK:
			break;
		case Z_MEM_ERROR:
			std::cerr << "Compress: out of memory." << std::endl;
			MMSP::Abort(1);
			break;
		case Z_BUF_ERROR:
			std::cerr << "Compress: output buffer wasn't large enough." << std::endl;
			MMSP::Abort(1);
			break;
		}
		assert(size_on_disk<=size_of_buffer); // Abort if data was lost in compression process. Duplicate of Z_BUF_ERROR check.
		dst=NULL;
		delete [] raw;
		raw=NULL;

		// Re-write the size of the (compressed) data block
		increment = sizeof(size_on_disk);
		memcpy(q, reinterpret_cast<const char*>(&size_on_disk), increment);
		#endif

		// Return total size of the populated buffer
		return header_size + static_cast<unsigned long>(sizeof(size_in_mem)) + static_cast<unsigned long>(sizeof(size_on_disk)) + size_on_disk;
	}

	// grid utility functions
	friend int nodes(const grid& GRID)
	{
		return GRID.nodes;
	}
	friend int fields(const grid& GRID)
	{
		return GRID.fields;
	}
	friend int ghosts(const grid& GRID)
	{
		return GRID.ghosts;
	}
	friend int g0(const grid& GRID, int i)
	{
		return GRID.g0[i];
	}
	friend int g1(const grid& GRID, int i)
	{
		return GRID.g1[i];
	}
	friend int b0(const grid& GRID, int i)
	{
		return GRID.b0[i];
	}
	friend int b1(const grid& GRID, int i)
	{
		return GRID.b1[i];
	}
	friend int& b0(grid& GRID, int i)
	{
		return GRID.b0[i];
	}
	friend int& b1(grid& GRID, int i)
	{
		return GRID.b1[i];
	}

	// grid utility functions (all directions)
	friend int x0(const grid& GRID, int i)
	{
		return GRID.x0[i];
	}
	friend int x1(const grid& GRID, int i)
	{
		return GRID.x1[i];
	}
	friend int xmin(const grid& GRID, int i)
	{
		return GRID.x0[i];
	}
	friend int xmax(const grid& GRID, int i)
	{
		return GRID.x1[i];
	}
	friend int xlength(const grid& GRID, int i)
	{
		return GRID.x1[i] - GRID.x0[i];
	}
	friend double dx(const grid& GRID, int i)
	{
		return GRID.dx[i];
	}
	friend double& dx(grid& GRID, int i)
	{
		return GRID.dx[i];
	}
	friend int N0(const grid& GRID, int i)
	{
		return GRID.n0[i];
	}
	friend int N1(const grid& GRID, int i)
	{
		return GRID.n1[i];
	}
	friend int P0(const grid& GRID, int i)
	{
		return GRID.p0[i];
	}
	friend int P1(const grid& GRID, int i)
	{
		return GRID.p1[i];
	}
	friend int sp(const grid& GRID, int i)
	{
		return GRID.sp[i];
	}

	// grid utility functions (x direction)
	friend int x0(const grid& GRID)
	{
		return GRID.x0[0];
	}
	friend int x1(const grid& GRID)
	{
		return GRID.x1[0];
	}
	friend int xmin(const grid& GRID)
	{
		return GRID.x0[0];
	}
	friend int xmax(const grid& GRID)
	{
		return GRID.x1[0];
	}
	friend int xlength(const grid& GRID)
	{
		return GRID.x1[0] - GRID.x0[0];
	}
	friend double dx(const grid& GRID)
	{
		return GRID.dx[0];
	}
	friend double& dx(grid& GRID)
	{
		return GRID.dx[0];
	}

	// grid utility functions (y direction)
	friend int y0(const grid& GRID)
	{
		return GRID.x0[1];
	}
	friend int y1(const grid& GRID)
	{
		return GRID.x1[1];
	}
	friend int ymin(const grid& GRID)
	{
		return GRID.x0[1];
	}
	friend int ymax(const grid& GRID)
	{
		return GRID.x1[1];
	}
	friend int ylength(const grid& GRID)
	{
		return GRID.x1[1] - GRID.x0[1];
	}
	friend double dy(const grid& GRID)
	{
		return GRID.dx[1];
	}
	friend double& dy(grid& GRID)
	{
		return GRID.dx[1];
	}

	// grid utility functions (z direction)
	friend int z0(const grid& GRID)
	{
		return GRID.x0[2];
	}
	friend int z1(const grid& GRID)
	{
		return GRID.x1[2];
	}
	friend int zmin(const grid& GRID)
	{
		return GRID.x0[2];
	}
	friend int zmax(const grid& GRID)
	{
		return GRID.x1[2];
	}
	friend int zlength(const grid& GRID)
	{
		return GRID.x1[2] - GRID.x0[2];
	}
	friend double dz(const grid& GRID)
	{
		return GRID.dx[2];
	}
	friend double& dz(grid& GRID)
	{
		return GRID.dx[2];
	}


	// utility functions
	void swap(grid& GRID)
	{
		// swap grid data
		T* DATA = data;
		data = GRID.data;
		GRID.data = DATA;

		// swap number of nodes
		int NODES = nodes;
		nodes = GRID.nodes;
		GRID.nodes = NODES;

		// swap number of cells
		int CELLS = cells;
		cells = GRID.cells;
		GRID.cells = CELLS;

		// swap number of fields
		int FIELDS = fields;
		fields = GRID.fields;
		GRID.fields = FIELDS;

		// swap number of ghosts
		int GHOSTS = ghosts;
		ghosts = GRID.ghosts;
		GRID.ghosts = GHOSTS;

		// swap grid parameters
		for (int i=0; i<dim; i++) {
			int G0 = g0[i];
			g0[i] = GRID.g0[i];
			GRID.g0[i] = G0;
			int G1 = g1[i];
			g1[i] = GRID.g1[i];
			GRID.g1[i] = G1;
			int X0 = x0[i];
			x0[i] = GRID.x0[i];
			GRID.x0[i] = X0;
			int X1 = x1[i];
			x1[i] = GRID.x1[i];
			GRID.x1[i] = X1;
			int XX = xx[i];
			xx[i] = GRID.xx[i];
			GRID.xx[i] = XX;
			int S0 = s0[i];
			s0[i] = GRID.s0[i];
			GRID.s0[i] = S0;
			int S1 = s1[i];
			s1[i] = GRID.s1[i];
			GRID.s1[i] = S1;
			int SX = sx[i];
			sx[i] = GRID.sx[i];
			GRID.sx[i] = SX;
			int B0 = b0[i];
			b0[i] = GRID.b0[i];
			GRID.b0[i] = B0;
			int B1 = b1[i];
			b1[i] = GRID.b1[i];
			GRID.b1[i] = B1;
			double DX = dx[i];
			dx[i] = GRID.dx[i];
			GRID.dx[i] = DX;
			int P0 = p0[i];
			p0[i] = GRID.p0[i];
			GRID.p0[i] = P0;
			int P1 = p1[i];
			p1[i] = GRID.p1[i];
			GRID.p1[i] = P1;
			int SP = sp[i];
			sp[i] = GRID.sp[i];
			GRID.sp[i] = SP;
			int N0 = n0[i];
			n0[i] = GRID.n0[i];
			GRID.n0[i] = N0;
			int N1 = n1[i];
			n1[i] = GRID.n1[i];
			GRID.n1[i] = N1;
		}
	}

	void copy(const grid& GRID)
	{
		// initialize data
		if (data != NULL) {
			delete [] data;
			data=NULL;
		}

		// copy number of nodes
		nodes = GRID.nodes;

		// copy number of cells
		cells = GRID.cells;

		// copy number of fields
		fields = GRID.fields;

		// copy number of ghosts
		ghosts = GRID.ghosts;

		// copy grid parameters
		for (int i=0; i<dim; i++) {
			g0[i] = GRID.g0[i];
			g1[i] = GRID.g1[i];
			x0[i] = GRID.x0[i];
			x1[i] = GRID.x1[i];
			xx[i] = GRID.xx[i];
			s0[i] = GRID.s0[i];
			s1[i] = GRID.s1[i];
			sx[i] = GRID.sx[i];
			b0[i] = GRID.b0[i];
			b1[i] = GRID.b1[i];
			dx[i] = GRID.dx[i];
			p0[i] = GRID.p0[i];
			p1[i] = GRID.p1[i];
			sp[i] = GRID.sp[i];
			n0[i] = GRID.n0[i];
			n1[i] = GRID.n1[i];
		}

		// resize data structures
		data = new T[cells];
		for (int i=0; i<cells; i++)
			resize(data[i], fields);

		// copy grid data
		for (int i=0; i<cells; i++) {
			unsigned long size_of_buffer = MMSP::buffer_size(data[i]);
			char* buffer = new char[size_of_buffer];
			MMSP::to_buffer(GRID.data[i], buffer);
			MMSP::from_buffer(data[i], buffer);
			delete [] buffer;
			buffer=NULL;
		}
	}


protected:
	T* data;        // local grid data

	int nodes;			// number of nodes (excluding ghosts)
	int cells;			// number of nodes (including ghosts)
	int fields;			// number of fields
	int ghosts;			// ghost cell depth

	int g0[dim];    // global lower coordinate limit (excluding ghosts)
	int g1[dim];    // global upper coordinate limit (excluding ghosts)

	int x0[dim];    // local lower coordinate limit (excluding ghosts)
	int x1[dim];    // local upper coordinate limit (excluding ghosts)
	int xx[dim];    // local cells in slice (excluding ghosts)

	int s0[dim];    // local lower coordinate limit (including ghosts)
	int s1[dim];    // local upper coordinate limit (including ghosts)
	int sx[dim];    // local cells in slice (including ghosts)

	int b0[dim];    // boundary condition at x0
	int b1[dim];    // boundary condition at x1

	double dx[dim]; // global cell spacing

	int p0[dim];
	int p1[dim];
	int sp[dim];    // global processors in slice

	int n0[dim];    // neighbor processor at x0
	int n1[dim];    // neighbor processor at x1
};


// math functions
template <int dim, typename T> T laplacian(const grid<dim, T>& GRID, const vector<int>& x)
{
	T laplacian = 0.0;
	MMSP::vector<int> s = x;
	const T& y = GRID(x);

	for (int i=0; i<dim; i++) {
		s[i] += 1;
		const T& yh = GRID(s);
		s[i] -= 2;
		const T& yl = GRID(s);
		s[i] += 1;

		double weight = 1.0 / (dx(GRID, i) * dx(GRID, i));
		laplacian += weight * (yh - 2.0 * y + yl);
	}
	return laplacian;
}

template <int dim, typename T> vector<T> laplacian(const grid<dim, vector<T> >& GRID, const vector<int>& x)
{
	int N = fields(GRID);
	vector<T> laplacian(N, 0.0);
	vector<int> s = x;

	const vector<T>& y = GRID(x);

	for (int i=0; i<dim; i++) {
		s[i] += 1;
		const vector<T>& yh = GRID(s);
		s[i] -= 2;
		const vector<T>& yl = GRID(s);
		s[i] += 1;

		double weight = 1.0 / (dx(GRID, i) * dx(GRID, i));
		for (int j=0; j<N; j++)
			laplacian[j] += weight * (yh[j] - 2.0 * y[j] + yl[j]);
	}
	return laplacian;
}

template<int dim, typename T> T laplacian(const grid<dim,vector<T> >& GRID, const vector<int>& x, const int field)
{
    double laplacian = 0.0;
    vector<int> s = x;

    const T& y = GRID(x)[field];

    for (int i=0; i<dim; i++) {
        s[i] += 1;
        const T& yh = GRID(s)[field];
        s[i] -= 2;
        const T& yl = GRID(s)[field];
        s[i] += 1;

        double weight = 1.0 / pow(dx(GRID, i),2.0);
        laplacian += weight * (yh - 2.0 * y + yl);
    }
    return laplacian;
}

template <int dim, typename T> sparse<T> laplacian(const grid<dim, sparse<T> >& GRID, const vector<int>& x)
{
	sparse<T> laplacian;
	vector<int> s = x;

	const sparse<T>& y = GRID(x);

	for (int i=0; i<dim; i++) {
		s[i] += 1;
		const sparse<T>& yh = GRID(s);
		s[i] -= 2;
		const sparse<T>& yl = GRID(s);
		s[i] += 1;

		double weight = 1.0 / (dx(GRID, i) * dx(GRID, i));
		laplacian += weight * (yh - 2.0 * y + yl);
	}
	return laplacian;
}

template <int dim, typename T> T laplacian(const grid<dim, T>& GRID, int i)
{
	vector<int> x = GRID.position(i);
	return laplacian(GRID, x);
}

template <int dim, typename T> vector<T> laplacian(const grid<dim, vector<T> >& GRID, int i)
{
	vector<int> x = GRID.position(i);
	return laplacian(GRID, x);
}

template <int dim, typename T> T laplacian(const grid<dim, vector<T> >& GRID, int i, int f)
{
	vector<int> x = GRID.position(i);
	return laplacian(GRID, x, f);
}

template <int dim, typename T> sparse<T> laplacian(const grid<dim, sparse<T> >& GRID, int i)
{
	vector<int> x = GRID.position(i);
	return laplacian(GRID, x);
}

template <int dim, typename T> vector<T> gradient(const grid<dim, T>& GRID, const vector<int>& x)
{
	vector<T> gradient(dim);
	vector<int> s = x;

	for (int i=0; i<dim; i++) {
		s[i] += 1;
		const T& yh = GRID(s);
		s[i] -= 2;
		const T& yl = GRID(s);
		s[i] += 1;

		double weight = 1.0 / (2.0 * dx(GRID, i));
		gradient[i] = weight * (yh - yl);
	}
	return gradient;
}

template <int dim, typename T> vector<T> grad(const grid<dim, T>& GRID, const vector<int>& x)
{
	return gradient(GRID, x);
}

template <int dim, typename T> T divergence(const grid<dim, T>& GRID, const vector<int>& x)
{
	T divergence = 0.0;
	vector<int> s = x;

	for (int i=0; i<dim; i++) {
		s[i] += 1;
		const T& yh = GRID(s);
		s[i] -= 2;
		const T& yl = GRID(s);
		s[i] += 1;

		double weight = 1.0 / (2.0 * dx(GRID, i));
		divergence += weight * (yh - yl);
	}
	return divergence;
}

template <int dim, typename T> vector<T> divergence(const grid<dim, vector<T> >& GRID, const vector<int>& x)
{
	vector<T> divergence(dim, 0.0);
	vector<int> s = x;

	int N = length(GRID(x));

	for (int i=0; i<dim; i++) {
		s[i] += 1;
		const vector<T>& yh = GRID(s);
		s[i] -= 2;
		const vector<T>& yl = GRID(s);
		s[i] += 1;

		double weight = 1.0 / (2.0 * dx(GRID, i));
		for (int j=0; j<N; j++)
			divergence[j] += weight * (yh[j] - yl[j]);
	}
	return divergence;
}

template <int dim, typename T> T div(const grid<dim, T>& GRID, const vector<int>& x)
{
	return divergence(GRID, x);
}

template <int dim, typename T> vector<T> div(const grid<dim, vector<T> >& GRID, const vector<int>& x)
{
	return divergence(GRID, x);
}

// position utility function
template <int dim, typename T> MMSP::vector<int> position(const grid<dim, T>& GRID, int index)
{
	return GRID.position(index);
}

// parallelization
template <int dim, typename T> void ghostswap(grid<dim, T>& GRID)
{
	GRID.ghostswap();
}

template <int dim, typename T> void ghostswap(grid<dim, T>& GRID, const int sublattice)
{
	GRID.ghostswap(sublattice);
}
// buffer I/O functions
template <int dim, typename T> unsigned long buffer_size(const grid<dim, T>& GRID)
{
	return GRID.buffer_size();
}
template <int dim, typename T> unsigned long to_buffer(const grid<dim, T>& GRID, char* buffer)
{
	return GRID.to_buffer(buffer);
}
template <int dim, typename T> unsigned long from_buffer(grid<dim, T>& GRID, const char* buffer)
{
	return GRID.from_buffer(buffer);
}

// file I/O functions
template <int dim, typename T> void read(grid<dim, T>& GRID, std::ifstream& file)
{
	GRID.read(file);
}
template <int dim, typename T> void write(const grid<dim, T>& GRID, std::ifstream& file)
{
	GRID.write(file);
}
template <int dim, typename T> void input(grid<dim, T>& GRID, const char* filename, int GHOSTS = 1, int SINGLE = false)
{
	GRID.input(filename, GHOSTS, SINGLE);
}
template <int dim, typename T> void output(const grid<dim, T>& GRID, const char* filename)
{
	GRID.output(filename);
}
template <int dim, typename T> unsigned long write_buffer(const grid<dim, T>& GRID, char*& buf)
{
	return GRID.write_buffer(buf);
}

// utility functions
template <int dim, typename T> int length(const grid<dim, T>& GRID)
{
	return nodes(GRID);
}
template <int dim, typename T> void resize(int n, grid<dim, T>& GRID) {}
template <int dim, typename T> void swap(grid<dim, T>& GRID1, grid<dim, T>& GRID2)
{
	GRID1.swap(GRID2);
}
template <int dim, typename T> void copy(grid<dim, T>& GRID1, grid<dim, T>& GRID2)
{
	GRID2.copy(GRID1);
}
template <int dim, typename T> std::string name(const grid<dim, T>& GRID)
{
	return std::string("grid:") + name(T());
}

} // namespace MMSP

#endif<|MERGE_RESOLUTION|>--- conflicted
+++ resolved
@@ -1560,7 +1560,6 @@
 		unsigned int np = MPI::COMM_WORLD.Get_size();
 		MPI_Request request;
 		MPI_Status status;
-		int mpi_err = 0;
 
 		// Read filesystem block size (using statvfs). Default to 4096 B.
 		struct statvfs buf;
@@ -1569,10 +1568,9 @@
 		if (blocksize<1048576) {
 			// Standard MPI-IO: every rank writes to disk
 			#ifdef BGQ
-			if (rank==0) std::cout<<"Bug: using stock MPI-IO, instead of BGQ IO!"<<std::endl;
+			if (rank==0) std::cout<<"Bug: using normal IO, instead of BGQ IO!"<<std::endl;
 			#endif
 			MPI_File output;
-<<<<<<< HEAD
 			if (rank==0)
 				MPI_File_delete(fname,MPI_INFO_NULL);
 			MPI::COMM_WORLD.Barrier();
@@ -1583,18 +1581,6 @@
 				MPI_Error_string(mpi_err, error_string, &length_of_error_string);
 				fprintf(stderr, "Error opening output file %s on rank %3d: %s\n", fname, rank, error_string);
 				MMSP::Abort(-1);
-=======
-			mpi_err = MPI_File_open(MPI_COMM_WORLD, fname, MPI_MODE_WRONLY|MPI_MODE_EXCL|MPI_MODE_CREATE, MPI_INFO_NULL, &output);
-			if (mpi_err != MPI_SUCCESS) {
-				if (rank==0)
-					MPI_File_delete(fname,MPI_INFO_NULL);
-				mpi_err = MPI_File_open(MPI_COMM_WORLD, fname, MPI_MODE_WRONLY|MPI_MODE_EXCL|MPI_MODE_CREATE, MPI_INFO_NULL, &output);
-				assert(mpi_err==MPI_SUCCESS);
-			}
-			if (!output) {
-				std::cerr << "File output error: could not open " << fname << "." << std::endl;
-				exit(-1);
->>>>>>> 9a41f7c8
 			}
 
 			// Generate MMSP header from rank 0
@@ -1667,11 +1653,11 @@
 			#ifdef GRIDDEBUG
 			int error, write_errors=0;
 			MPI_Get_count(&status, MPI_INT, &error);
-			if (error!=0)
-				std::cerr<<"  Error on Rank "<<rank<<": "<<MPI::Get_error_class(error)<<std::endl;
+			error++;
+			if (error!=1) std::cerr<<"  Error on Rank "<<rank<<": "<<MPI::Get_error_class(error-1)<<std::endl;
 			MPI::COMM_WORLD.Allreduce(&error, &write_errors, 1, MPI_INT, MPI_SUM);
-			if (rank==0) std::cout<<"  Write finished on "<<np-write_errors<<'/'<<np<<" ranks."<<std::endl;
-			assert(write_errors==0);
+			if (rank==0) std::cout<<"  Write finished on "<<write_errors<<'/'<<np<<" ranks."<<std::endl;
+			assert(write_errors==np);
 			#endif
 			delete [] buffer;
 			buffer=NULL;
@@ -1904,25 +1890,10 @@
 			if (rank==0) std::cout<<"  Opening "<<std::string(fname)<<" for output."<<std::endl;
 			#endif
 			MPI_File output;
-<<<<<<< HEAD
 			if (rank==0)
 				MPI_File_delete(fname,MPI_INFO_NULL);
 			MPI::COMM_WORLD.Barrier();
 			int mpi_err = MPI_File_open(MPI_COMM_WORLD, fname, MPI_MODE_CREATE|MPI_MODE_EXCL|MPI_MODE_WRONLY, MPI_INFO_NULL, &output);
-=======
-			mpi_err = MPI_File_open(MPI_COMM_WORLD, fname, MPI_MODE_WRONLY|MPI_MODE_EXCL|MPI_MODE_CREATE, MPI_INFO_NULL, &output);
-			if (mpi_err != MPI_SUCCESS) {
-				if (rank==0)
-					MPI_File_delete(fname,MPI_INFO_NULL);
-				mpi_err = MPI_File_open(MPI_COMM_WORLD, fname, MPI_MODE_WRONLY|MPI_MODE_EXCL|MPI_MODE_CREATE, MPI_INFO_NULL, &output);
-				assert(mpi_err==MPI_SUCCESS);
-			}
-			if (!output) {
-				if (rank==0) std::cerr << "File output error: could not open " << fname << "." << std::endl;
-				if (rank==0) std::cerr << "                   If it already exists, delete it and try again." << std::endl;
-				exit(-1);
-			}
->>>>>>> 9a41f7c8
 			if (mpi_err != MPI_SUCCESS) {
 				char error_string[256];
 				int length_of_error_string=256;
